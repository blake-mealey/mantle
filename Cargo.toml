[package]
name = "rbx_mantle"
description = "Infra-as-code for Roblox"
homepage = "https://mantle-docs.vercel.app"
repository = "https://github.com/blake-mealey/mantle"
version = "0.10.8"
authors = ["Blake Mealey <blakemealey@gmail.com>"]
license = "MIT"
edition = "2018"
include = [
    "src",
    "Cargo.toml",
    "README.md",
    "LICENSE"
]

[[bin]]
name = "mantle"
path = "src/main.rs"

[[bin]]
name = "schema"
path = "src/schema.rs"

[lib]
path = "src/lib/mod.rs"

[dependencies]
serde_json = { version = "1.0.59" }
serde_yaml = { version = "0.8" }
serde = { version = "1.0", features = ["derive"] }
clap = "2.33.0"
reqwest = { version = "0.11.6", features = ["cookies", "json", "multipart", "stream"] }
cookie = "0.15.1"
glob = "0.3.0"
mime_guess = "2.0.3"
sha2 = "0.9.8"
difference = "2.0.0"
rusoto_core = "0.47.0"
rusoto_s3 = "0.47.0"
tokio = { version = "1", features = ["full"] }
tokio-util = "0.6.9"
async-trait = "0.1.51"
chrono = "0.4"
yansi = "0.5.0"
scraper = "0.12.0"
url = { version = "2.2.2", features = ["serde"] }
base64 = "0.13.0"
serde_repr = "0.1.7"
log = "0.4.14"
env_logger = "0.9.0"
<<<<<<< HEAD
schemars = { version = "=0.8.8-blake.2", git = "https://github.com/blake-mealey/schemars", branch = "raw-comments", features = ["derive", "url", "preserve_order"] }
=======
dirs = "1.0.4"
>>>>>>> df4af728

[target.'cfg(target_os = "windows")'.dependencies]
winreg = "0.10.1"

[target.'cfg(target_os = "macos")'.dependencies]
plist = "1.3.1"<|MERGE_RESOLUTION|>--- conflicted
+++ resolved
@@ -49,11 +49,8 @@
 serde_repr = "0.1.7"
 log = "0.4.14"
 env_logger = "0.9.0"
-<<<<<<< HEAD
 schemars = { version = "=0.8.8-blake.2", git = "https://github.com/blake-mealey/schemars", branch = "raw-comments", features = ["derive", "url", "preserve_order"] }
-=======
 dirs = "1.0.4"
->>>>>>> df4af728
 
 [target.'cfg(target_os = "windows")'.dependencies]
 winreg = "0.10.1"
