use std::{
    env,
    path::{Path, PathBuf},
    sync::Arc,
};

use async_trait::async_trait;
use chrono::{DateTime, Duration, Timelike, Utc};
use log::info;
use rbx_api::{
    asset_permissions::models::{
        GrantAssetPermissionRequestAction, GrantAssetPermissionRequestSubjectType,
        GrantAssetPermissionsRequestRequest,
    },
    assets::models::{CreateAssetQuota, CreateAudioAssetResponse, QuotaDuration},
    badges::models::CreateBadgeResponse,
    developer_products::models::{
        CreateDeveloperProductIconResponse, CreateDeveloperProductResponse,
        GetDeveloperProductResponse,
    },
    experiences::models::{CreateExperienceResponse, ExperienceConfigurationModel},
    game_passes::models::{CreateGamePassResponse, GetGamePassResponse},
    models::{AssetId, AssetTypeId, CreatorType, UploadImageResponse},
    notifications::models::CreateNotificationResponse,
    places::models::PlaceConfigurationModel,
    social_links::models::{CreateSocialLinkResponse, SocialLinkType},
    spatial_voice::models::UpdateSpatialVoiceSettingsRequest,
    user::models::GetAuthenticatedUserResponse,
    RobloxApi,
};
use rbx_auth::{RobloxCookieStore, RobloxCsrfTokenStore};
use rbxcloud::rbx::{
    types::{PlaceId, UniverseId},
    v1::{
        assets::{
            AssetCreation, AssetCreationContext, AssetCreator, AssetGroupCreator, AssetType,
            AssetUserCreator,
        },
        CreateAsset, GetAsset, PublishVersionType, RbxCloud,
    },
};
use serde::{Deserialize, Serialize};
use yansi::Paint;

use super::resource_graph::{
    all_outputs, optional_output, single_output, Resource, ResourceId, ResourceManager,
};

#[derive(Serialize, Deserialize, Clone)]
#[serde(rename_all = "camelCase")]
pub struct ExperienceInputs {
    pub group_id: Option<AssetId>,
}

#[derive(Serialize, Deserialize, Clone)]
#[serde(rename_all = "camelCase")]
pub struct ExperienceActivationInputs {
    pub is_active: bool,
}

#[derive(Serialize, Deserialize, Clone)]
#[serde(rename_all = "camelCase")]
pub struct FileInputs {
    pub file_path: String,
    pub file_hash: String,
}

#[derive(Serialize, Deserialize, Clone)]
#[serde(rename_all = "camelCase")]
pub struct PlaceInputs {
    pub is_start: bool,
}

#[derive(Serialize, Deserialize, Clone)]
#[serde(rename_all = "camelCase")]
pub struct SocialLinkInputs {
    pub title: String,
    pub url: String,
    pub link_type: SocialLinkType,
}

#[derive(Serialize, Deserialize, Clone)]
#[serde(rename_all = "camelCase")]
pub struct ProductInputs {
    pub name: String,
    pub description: String,
    pub price: u32,
}

#[derive(Serialize, Deserialize, Clone)]
#[serde(rename_all = "camelCase")]
pub struct PassInputs {
    pub name: String,
    pub description: String,
    pub price: Option<u32>,
    pub icon_file_path: String,
    pub icon_file_hash: String,
}

#[derive(Serialize, Deserialize, Clone)]
#[serde(rename_all = "camelCase")]
pub struct BadgeInputs {
    pub name: String,
    pub description: String,
    pub enabled: bool,
    pub icon_file_path: String,
}

#[derive(Serialize, Deserialize, Clone)]
#[serde(rename_all = "camelCase")]
pub struct FileWithGroupIdInputs {
    pub file_path: String,
    pub file_hash: String,
    pub group_id: Option<AssetId>,
}

#[derive(Serialize, Deserialize, Clone)]
#[serde(rename_all = "camelCase")]
pub struct AssetAliasInputs {
    pub name: String,
}

#[derive(Serialize, Deserialize, Clone)]
#[serde(rename_all = "camelCase")]
pub struct SpatialVoiceInputs {
    pub enabled: bool,
}

#[derive(Serialize, Deserialize, Clone)]
#[serde(rename_all = "camelCase")]
pub struct NotificationInputs {
    pub name: String,
    pub content: String,
}

#[derive(Serialize, Deserialize, Clone)]
#[serde(rename_all = "camelCase")]
#[allow(clippy::large_enum_variant)]
pub enum RobloxInputs {
    Experience(ExperienceInputs),
    ExperienceConfiguration(ExperienceConfigurationModel),
    ExperienceActivation(ExperienceActivationInputs),
    ExperienceIcon(FileInputs),
    ExperienceThumbnail(FileInputs),
    ExperienceThumbnailOrder,
    Place(PlaceInputs),
    PlaceFile(FileInputs),
    PlaceConfiguration(PlaceConfigurationModel),
    SocialLink(SocialLinkInputs),
    Product(ProductInputs),
    ProductIcon(FileInputs),
    Pass(PassInputs),
    Badge(BadgeInputs),
    BadgeIcon(FileInputs),
    ImageAsset(FileWithGroupIdInputs),
    AudioAsset(FileWithGroupIdInputs),
    AssetAlias(AssetAliasInputs),
    SpatialVoice(SpatialVoiceInputs),
    Notification(NotificationInputs),
}

#[derive(Serialize, Deserialize, Clone)]
#[serde(rename_all = "camelCase")]
pub struct ExperienceOutputs {
    pub asset_id: AssetId,
    pub start_place_id: AssetId,
}

#[derive(Serialize, Deserialize, Clone)]
#[serde(rename_all = "camelCase")]
pub struct AssetOutputs {
    pub asset_id: AssetId,
}

#[derive(Serialize, Deserialize, Clone)]
#[serde(rename_all = "camelCase")]
pub struct NotificationOutputs {
    pub id: String,
}

#[derive(Serialize, Deserialize, Clone)]
#[serde(rename_all = "camelCase")]
pub struct PlaceFileOutputs {
    pub version: u64,
}

#[derive(Serialize, Deserialize, Clone)]
#[serde(rename_all = "camelCase")]
pub struct ProductOutputs {
    pub asset_id: AssetId,
    pub product_id: AssetId,
}

#[derive(Serialize, Deserialize, Clone)]
#[serde(rename_all = "camelCase")]
pub struct PassOutputs {
    pub asset_id: AssetId,
    pub icon_asset_id: AssetId,
}

#[derive(Serialize, Deserialize, Clone)]
#[serde(rename_all = "camelCase")]
pub struct AssetWithInitialIconOutputs {
    pub asset_id: AssetId,
    pub initial_icon_asset_id: AssetId,
}

#[derive(Serialize, Deserialize, Clone)]
#[serde(rename_all = "camelCase")]
pub struct ImageAssetOutputs {
    pub asset_id: AssetId,
    pub decal_asset_id: Option<AssetId>,
}

#[derive(Serialize, Deserialize, Clone)]
#[serde(rename_all = "camelCase")]
pub struct AssetAliasOutputs {
    pub name: String,
}

#[derive(Serialize, Deserialize, Clone)]
#[serde(rename_all = "camelCase")]
pub enum RobloxOutputs {
    Experience(ExperienceOutputs),
    ExperienceConfiguration,
    ExperienceActivation,
    ExperienceIcon(AssetOutputs),
    ExperienceThumbnail(AssetOutputs),
    ExperienceThumbnailOrder,
    Place(AssetOutputs),
    PlaceFile(PlaceFileOutputs),
    PlaceConfiguration,
    SocialLink(AssetOutputs),
    Product(ProductOutputs),
    ProductIcon(AssetOutputs),
    Pass(PassOutputs),
    Badge(AssetWithInitialIconOutputs),
    BadgeIcon(AssetOutputs),
    ImageAsset(ImageAssetOutputs),
    AudioAsset(AssetOutputs),
    AssetAlias(AssetAliasOutputs),
    SpatialVoice,
    Notification(NotificationOutputs),
}

#[derive(Serialize, Deserialize, Clone)]
#[serde(rename_all = "camelCase")]
pub struct RobloxResource {
    id: ResourceId,
    inputs: RobloxInputs,
    outputs: Option<RobloxOutputs>,
    dependencies: Vec<ResourceId>,
}

impl RobloxResource {
    pub fn new(id: &str, inputs: RobloxInputs, dependencies: &[&RobloxResource]) -> Self {
        Self {
            id: id.to_owned(),
            inputs,
            outputs: None,
            dependencies: dependencies.iter().map(|d| d.get_id()).collect(),
        }
    }

    pub fn existing(
        id: &str,
        inputs: RobloxInputs,
        outputs: RobloxOutputs,
        dependencies: &[&RobloxResource],
    ) -> Self {
        Self {
            id: id.to_owned(),
            inputs,
            outputs: Some(outputs),
            dependencies: dependencies.iter().map(|d| d.get_id()).collect(),
        }
    }

    pub fn add_dependency(&mut self, dependency: &RobloxResource) -> &mut Self {
        self.dependencies.push(dependency.get_id());
        self
    }
}

impl Resource<RobloxInputs, RobloxOutputs> for RobloxResource {
    fn get_id(&self) -> String {
        self.id.clone()
    }

    fn get_inputs_hash(&self) -> String {
        // TODO: Should we separate hashes from displays?
        let hash = serde_yaml::to_string(&self.inputs)
            .map_err(|e| format!("Failed to compute inputs hash\n\t{}", e))
            .unwrap();
        if hash.is_empty() {
            ""
        } else {
            // We remove first 4 characters to remove "---\n", and we trim the end to remove "\n"
            hash[4..].trim_end()
        }
        .to_owned()
    }

    fn get_outputs_hash(&self) -> String {
        // TODO: Should we separate hashes from displays?
        let hash = serde_yaml::to_string(&self.outputs)
            .map_err(|e| format!("Failed to compute outputs hash\n\t{}", e))
            .unwrap();
        if hash.is_empty() {
            ""
        } else {
            // We remove first 4 characters to remove "---\n", and we trim the end to remove "\n"
            hash[4..].trim_end()
        }
        .to_owned()
    }

    fn get_inputs(&self) -> RobloxInputs {
        self.inputs.clone()
    }

    fn get_outputs(&self) -> Option<RobloxOutputs> {
        self.outputs.clone()
    }

    fn get_dependencies(&self) -> Vec<ResourceId> {
        self.dependencies.clone()
    }

    fn set_outputs(&mut self, outputs: RobloxOutputs) {
        self.outputs = Some(outputs);
    }
}

pub struct RobloxResourceManager {
    roblox_api: RobloxApi,
    roblox_cloud: Option<RbxCloud>,
    project_path: PathBuf,
    payment_source: CreatorType,
    user: GetAuthenticatedUserResponse,
}

impl RobloxResourceManager {
    pub async fn new(project_path: &Path, payment_source: CreatorType) -> Result<Self, String> {
<<<<<<< HEAD
        let cookie_store = Arc::new(RobloxCookieStore::new()?);
        let csrf_token_store = RobloxCsrfTokenStore::new();
        let roblox_api = RobloxApi::new(cookie_store, csrf_token_store)?;
        roblox_api.validate_auth().await?;
=======
        let roblox_auth = RobloxAuth::new().await?;
        let roblox_api = RobloxApi::new(roblox_auth)?;

        logger::start_action("Logging in:");
        let user = match roblox_api.get_authenticated_user().await {
            Ok(user) => {
                logger::log(format!("User ID: {}", user.id));
                logger::log(format!("User name: {}", user.name));
                logger::log(format!("User display name: {}", user.display_name));
                logger::end_action_without_message();
                user
            }
            Err(err) => {
                return {
                    logger::log(Paint::red("Failed to login"));
                    logger::end_action_without_message();
                    Err(err.into())
                }
            }
        };
>>>>>>> 3d579120

        let open_cloud_api_key = match env::var("MANTLE_OPEN_CLOUD_API_KEY") {
            Ok(v) => {
                info!("Loaded cookie from ROBLOSECURITY environment variable.");
                Some(v)
            }
            Err(_) => None,
        };

        let roblox_cloud = open_cloud_api_key.map(|api_key| RbxCloud::new(&api_key));

        Ok(Self {
            roblox_api,
            roblox_cloud,
            project_path: project_path.to_path_buf(),
            payment_source,
            user,
        })
    }

    fn get_path<S: Into<String>>(&self, file: S) -> PathBuf {
        self.project_path.join(file.into())
    }
}

#[async_trait]
impl ResourceManager<RobloxInputs, RobloxOutputs> for RobloxResourceManager {
    async fn get_create_price(
        &self,
        inputs: RobloxInputs,
        dependency_outputs: Vec<RobloxOutputs>,
    ) -> Result<Option<u32>, String> {
        match inputs {
            RobloxInputs::Badge(_) => {
                let experience = single_output!(dependency_outputs, RobloxOutputs::Experience);
                let free_quota = self
                    .roblox_api
                    .get_create_badge_free_quota(experience.asset_id)
                    .await?;

                let quota_reset = format_quota_reset(
                    (Utc::now() + Duration::days(1))
                        .with_hour(0)
                        .unwrap()
                        .with_minute(0)
                        .unwrap()
                        .with_second(0)
                        .unwrap()
                        .with_nanosecond(0)
                        .unwrap(),
                );

                if free_quota > 0 {
                    logger::log("");
                    logger::log(Paint::yellow(
                        format!("You will have {} free badge(s) remaining in the current period after creation. Your quota will reset in {}.", free_quota - 1, quota_reset),
                    ));
                    Ok(None)
                } else {
                    logger::log("");
                    logger::log(Paint::yellow(
                        format!("You have no free badges remaining in the current period. Your quota will reset in {}.", quota_reset),
                    ));

                    Ok(Some(100))
                }
            }
            _ => Ok(None),
        }
    }

    async fn create(
        &self,
        inputs: RobloxInputs,
        dependency_outputs: Vec<RobloxOutputs>,
        price: Option<u32>,
    ) -> Result<RobloxOutputs, String> {
        match inputs {
            RobloxInputs::Experience(inputs) => {
                let CreateExperienceResponse {
                    universe_id,
                    root_place_id,
                } = self.roblox_api.create_experience(inputs.group_id).await?;

                Ok(RobloxOutputs::Experience(ExperienceOutputs {
                    asset_id: universe_id,
                    start_place_id: root_place_id,
                }))
            }
            RobloxInputs::ExperienceConfiguration(inputs) => {
                let experience = single_output!(dependency_outputs, RobloxOutputs::Experience);

                self.roblox_api
                    .configure_experience(experience.asset_id, &inputs)
                    .await?;

                Ok(RobloxOutputs::ExperienceConfiguration)
            }
            RobloxInputs::ExperienceActivation(inputs) => {
                let experience = single_output!(dependency_outputs, RobloxOutputs::Experience);

                self.roblox_api
                    .set_experience_active(experience.asset_id, inputs.is_active)
                    .await?;

                Ok(RobloxOutputs::ExperienceActivation)
            }
            RobloxInputs::ExperienceIcon(inputs) => {
                let experience = single_output!(dependency_outputs, RobloxOutputs::Experience);

                let UploadImageResponse { target_id } = self
                    .roblox_api
                    .upload_icon(experience.asset_id, self.get_path(inputs.file_path))
                    .await?;

                Ok(RobloxOutputs::ExperienceIcon(AssetOutputs {
                    asset_id: target_id,
                }))
            }
            RobloxInputs::ExperienceThumbnail(inputs) => {
                let experience = single_output!(dependency_outputs, RobloxOutputs::Experience);

                let UploadImageResponse { target_id } = self
                    .roblox_api
                    .upload_thumbnail(experience.asset_id, self.get_path(inputs.file_path))
                    .await?;

                Ok(RobloxOutputs::ExperienceThumbnail(AssetOutputs {
                    asset_id: target_id,
                }))
            }
            RobloxInputs::ExperienceThumbnailOrder => {
                let experience = single_output!(dependency_outputs, RobloxOutputs::Experience);
                let thumbnails =
                    all_outputs!(dependency_outputs, RobloxOutputs::ExperienceThumbnail);

                self.roblox_api
                    .set_experience_thumbnail_order(
                        experience.asset_id,
                        &thumbnails.iter().map(|t| t.asset_id).collect::<Vec<_>>(),
                    )
                    .await?;

                Ok(RobloxOutputs::ExperienceThumbnailOrder)
            }
            RobloxInputs::Place(inputs) => {
                let experience = single_output!(dependency_outputs, RobloxOutputs::Experience);

                let asset_id = if inputs.is_start {
                    experience.start_place_id
                } else {
                    self.roblox_api
                        .create_place(experience.asset_id)
                        .await?
                        .place_id
                };

                Ok(RobloxOutputs::Place(AssetOutputs { asset_id }))
            }
            RobloxInputs::PlaceFile(inputs) => {
                let place = single_output!(dependency_outputs, RobloxOutputs::Place);
                let experience = single_output!(dependency_outputs, RobloxOutputs::Experience);

                if let Some(roblox_cloud) = &self.roblox_cloud {
                    let response = roblox_cloud
                        .experience(UniverseId(experience.asset_id), PlaceId(place.asset_id))
                        .publish(
                            &self
                                .get_path(inputs.file_path)
                                .into_os_string()
                                .into_string()
                                .unwrap(),
                            PublishVersionType::Published,
                        )
                        .await
                        .map_err(|e| e.to_string())?;

                    Ok(RobloxOutputs::PlaceFile(PlaceFileOutputs {
                        version: response.version_number,
                    }))
                } else {
                    Err("Place uploads require Open Cloud authentication. Find out more here: https://mantledeploy.vercel.app/docs/authentication#roblox-open-cloud-api-key".to_string())
                }
            }
            RobloxInputs::PlaceConfiguration(inputs) => {
                let place = single_output!(dependency_outputs, RobloxOutputs::Place);

                self.roblox_api
                    .configure_place(place.asset_id, &inputs)
                    .await?;

                Ok(RobloxOutputs::PlaceConfiguration)
            }
            RobloxInputs::SocialLink(inputs) => {
                let experience = single_output!(dependency_outputs, RobloxOutputs::Experience);

                let CreateSocialLinkResponse { id } = self
                    .roblox_api
                    .create_social_link(
                        experience.asset_id,
                        inputs.title,
                        inputs.url,
                        inputs.link_type,
                    )
                    .await?;

                Ok(RobloxOutputs::SocialLink(AssetOutputs { asset_id: id }))
            }
            RobloxInputs::ProductIcon(inputs) => {
                let product = single_output!(dependency_outputs, RobloxOutputs::Product);

                let CreateDeveloperProductIconResponse { image_asset_id } = self
                    .roblox_api
                    .create_developer_product_icon(
                        product.asset_id,
                        self.get_path(inputs.file_path),
                    )
                    .await?;

                Ok(RobloxOutputs::ProductIcon(AssetOutputs {
                    asset_id: image_asset_id,
                }))
            }
            RobloxInputs::Product(inputs) => {
                let experience = single_output!(dependency_outputs, RobloxOutputs::Experience);

                let CreateDeveloperProductResponse { id } = self
                    .roblox_api
                    .create_developer_product(
                        experience.asset_id,
                        inputs.name,
                        inputs.price,
                        inputs.description,
                    )
                    .await?;

                let GetDeveloperProductResponse { id: product_id } =
                    self.roblox_api.get_developer_product(id).await?;

                Ok(RobloxOutputs::Product(ProductOutputs {
                    asset_id: product_id,
                    product_id: id,
                }))
            }
            RobloxInputs::Pass(inputs) => {
                let experience = single_output!(dependency_outputs, RobloxOutputs::Experience);

                let CreateGamePassResponse { game_pass_id } = self
                    .roblox_api
                    .create_game_pass(
                        experience.asset_id,
                        inputs.name.clone(),
                        inputs.description.clone(),
                        self.get_path(inputs.icon_file_path),
                    )
                    .await?;
                let GetGamePassResponse {
                    icon_image_asset_id,
                    ..
                } = self
                    .roblox_api
                    .update_game_pass(
                        game_pass_id,
                        inputs.name,
                        inputs.description,
                        inputs.price,
                        None,
                    )
                    .await?;

                Ok(RobloxOutputs::Pass(PassOutputs {
                    asset_id: game_pass_id,
                    icon_asset_id: icon_image_asset_id,
                }))
            }
            RobloxInputs::Badge(inputs) => {
                let experience = single_output!(dependency_outputs, RobloxOutputs::Experience);

                let CreateBadgeResponse { id, icon_image_id } = self
                    .roblox_api
                    .create_badge(
                        experience.asset_id,
                        inputs.name,
                        inputs.description,
                        self.get_path(inputs.icon_file_path),
                        self.payment_source.clone(),
                        price.unwrap_or(0),
                    )
                    .await?;

                Ok(RobloxOutputs::Badge(AssetWithInitialIconOutputs {
                    asset_id: id,
                    initial_icon_asset_id: icon_image_id,
                }))
            }
            RobloxInputs::BadgeIcon(_) => {
                let badge = single_output!(dependency_outputs, RobloxOutputs::Badge);

                Ok(RobloxOutputs::BadgeIcon(AssetOutputs {
                    asset_id: badge.initial_icon_asset_id,
                }))
            }
            RobloxInputs::ImageAsset(inputs) => {
                if let Some(roblox_cloud) = &self.roblox_cloud {
                    let file = self.get_path(&inputs.file_path);

                    let asset_type = file
                        .extension()
                        .map(|ext| ext.to_str().unwrap())
                        .and_then(|ext| AssetType::try_from_extension(ext).ok())
                        .ok_or("Unable to determine image asset type")?;

                    let creator = match inputs.group_id {
                        Some(group_id) => AssetCreator::Group(AssetGroupCreator {
                            group_id: group_id.to_string(),
                        }),
                        None => AssetCreator::User(AssetUserCreator {
                            user_id: self.user.id.to_string(),
                        }),
                    };

                    let operation = roblox_cloud
                        .assets()
                        .create(&CreateAsset {
                            asset: AssetCreation {
                                asset_type,
                                display_name: inputs.file_path.clone(),
                                description: inputs.file_path,
                                creation_context: AssetCreationContext {
                                    creator,
                                    expected_price: None,
                                },
                            },
                            filepath: file.into_os_string().into_string().unwrap(),
                        })
                        .await
                        .map_err(|e| e.to_string())?;

                    let operation_id = operation
                        .path
                        .as_ref()
                        .and_then(|path| path.split_once('/'))
                        .map(|(_, id)| id.to_string())
                        .ok_or("Unable to parse operation ID from create asset response")?;

                    // TODO: cast from generic operation.response to avoid potential
                    let mut operation_response = None;

                    while operation_response.is_none() {
                        tokio::time::sleep(std::time::Duration::from_millis(500)).await;
                        operation_response = roblox_cloud
                            .assets()
                            .get(&GetAsset {
                                operation_id: operation_id.clone(),
                            })
                            .await
                            .map_err(|e| e.to_string())?
                            .response;
                    }

                    let asset_id = operation_response
                        .unwrap()
                        .asset_id
                        .parse()
                        .map_err(|_| "Invalid asset ID")?;

                    Ok(RobloxOutputs::ImageAsset(ImageAssetOutputs {
                        asset_id,
                        // TODO: This breaks archiving assets.
                        decal_asset_id: None,
                    }))
                } else {
                    Err("Image asset uploads require Open Cloud authentication. Find out more here: https://mantledeploy.vercel.app/docs/authentication#roblox-open-cloud-api-key".to_string())
                }
            }
            RobloxInputs::AudioAsset(inputs) => {
                let CreateAssetQuota {
                    usage,
                    capacity,
                    expiration_time,
                    duration,
                } = self
                    .roblox_api
                    .get_create_asset_quota(AssetTypeId::Audio)
                    .await?;

                let quota_reset = format_quota_reset(match expiration_time {
                    Some(ref x) => DateTime::parse_from_rfc3339(x)
                        .map_err(|e| format!("Unable to parse expiration_time: {}", e))?
                        .with_timezone(&Utc),
                    None => {
                        Utc::now()
                            + match duration {
                                // TODO: Learn how Roblox computes a "Month" to ensure this is an accurate estimate
                                QuotaDuration::Month => Duration::days(30),
                            }
                    }
                });

                if usage < capacity {
                    logger::log("");
                    logger::log(Paint::yellow(
                        format!(
                        "You will have {} audio upload(s) remaining in the current period after creation. Your quota will reset in {}.",
                        capacity - usage - 1,
                        quota_reset
                    )));

                    let CreateAudioAssetResponse { id } = self
                        .roblox_api
                        .create_audio_asset(
                            self.get_path(inputs.file_path),
                            inputs.group_id,
                            self.payment_source.clone(),
                        )
                        .await?;

                    Ok(RobloxOutputs::AudioAsset(AssetOutputs { asset_id: id }))
                } else {
                    Err(format!(
                        "You have reached your audio upload quota. Your quota will reset in {}.",
                        quota_reset
                    ))
                }
            }
            RobloxInputs::AssetAlias(inputs) => {
                let experience = single_output!(dependency_outputs, RobloxOutputs::Experience);

                let image_asset = optional_output!(dependency_outputs, RobloxOutputs::ImageAsset);
                let audio_asset = optional_output!(dependency_outputs, RobloxOutputs::AudioAsset);
                let asset_id = match (image_asset, audio_asset) {
                    (Some(image_asset), None) => image_asset.asset_id,
                    (None, Some(audio_asset)) => audio_asset.asset_id,
                    _ => panic!("Missing expected output."),
                };

                self.roblox_api
                    .create_asset_alias(experience.asset_id, asset_id, inputs.name.clone())
                    .await?;

                if audio_asset.is_some() {
                    self.roblox_api
                        .grant_asset_permissions(
                            asset_id,
                            GrantAssetPermissionsRequestRequest {
                                subject_id: experience.asset_id,
                                subject_type: GrantAssetPermissionRequestSubjectType::Universe,
                                action: GrantAssetPermissionRequestAction::Use,
                            },
                        )
                        .await?;
                }

                Ok(RobloxOutputs::AssetAlias(AssetAliasOutputs {
                    name: inputs.name,
                }))
            }
            RobloxInputs::SpatialVoice(inputs) => {
                let experience = single_output!(dependency_outputs, RobloxOutputs::Experience);

                self.roblox_api
                    .update_spatial_voice_settings(
                        experience.asset_id,
                        UpdateSpatialVoiceSettingsRequest {
                            opt_in: inputs.enabled,
                        },
                    )
                    .await?;

                Ok(RobloxOutputs::SpatialVoice)
            }
            RobloxInputs::Notification(inputs) => {
                let experience = single_output!(dependency_outputs, RobloxOutputs::Experience);

                let CreateNotificationResponse { id } = self
                    .roblox_api
                    .create_notification(experience.asset_id, inputs.name, inputs.content)
                    .await?;

                Ok(RobloxOutputs::Notification(NotificationOutputs { id }))
            }
        }
    }

    async fn get_update_price(
        &self,
        _inputs: RobloxInputs,
        _outputs: RobloxOutputs,
        _dependency_outputs: Vec<RobloxOutputs>,
    ) -> Result<Option<u32>, String> {
        Ok(None)
    }

    // TODO: Consider moving `outputs` into `dependency_outputs`.
    async fn update(
        &self,
        inputs: RobloxInputs,
        outputs: RobloxOutputs,
        dependency_outputs: Vec<RobloxOutputs>,
        price: Option<u32>,
    ) -> Result<RobloxOutputs, String> {
        match (inputs.clone(), outputs.clone()) {
            (RobloxInputs::Experience(_), RobloxOutputs::Experience(_)) => {
                self.delete(outputs, dependency_outputs.clone()).await?;
                self.create(inputs, dependency_outputs, price).await
            }
            (RobloxInputs::ExperienceConfiguration(_), RobloxOutputs::ExperienceConfiguration) => {
                self.create(inputs, dependency_outputs, price).await
            }
            (RobloxInputs::ExperienceActivation(_), RobloxOutputs::ExperienceActivation) => {
                self.create(inputs, dependency_outputs, price).await
            }
            (RobloxInputs::ExperienceIcon(_), RobloxOutputs::ExperienceIcon(_)) => {
                self.create(inputs, dependency_outputs, price).await
            }
            (RobloxInputs::ExperienceThumbnail(_), RobloxOutputs::ExperienceThumbnail(_)) => {
                self.delete(outputs, dependency_outputs.clone()).await?;
                self.create(inputs, dependency_outputs, price).await
            }
            (RobloxInputs::ExperienceThumbnailOrder, RobloxOutputs::ExperienceThumbnailOrder) => {
                self.create(inputs, dependency_outputs, price).await
            }
            // TODO: is this correct?
            (RobloxInputs::Place(_), RobloxOutputs::Place(_)) => {
                self.create(inputs, dependency_outputs, price).await
            }
            (RobloxInputs::PlaceFile(_), RobloxOutputs::PlaceFile(_)) => {
                self.create(inputs, dependency_outputs, price).await
            }
            (RobloxInputs::PlaceConfiguration(_), RobloxOutputs::PlaceConfiguration) => {
                self.create(inputs, dependency_outputs, price).await
            }
            (RobloxInputs::SocialLink(inputs), RobloxOutputs::SocialLink(outputs)) => {
                let experience = single_output!(dependency_outputs, RobloxOutputs::Experience);

                self.roblox_api
                    .update_social_link(
                        experience.asset_id,
                        outputs.asset_id,
                        inputs.title,
                        inputs.url,
                        inputs.link_type,
                    )
                    .await?;

                Ok(RobloxOutputs::SocialLink(outputs))
            }
            (RobloxInputs::ProductIcon(_), RobloxOutputs::ProductIcon(_)) => {
                self.create(inputs, dependency_outputs, price).await
            }
            (RobloxInputs::Product(inputs), RobloxOutputs::Product(outputs)) => {
                let experience = single_output!(dependency_outputs, RobloxOutputs::Experience);

                self.roblox_api
                    .update_developer_product(
                        experience.asset_id,
                        outputs.asset_id,
                        inputs.name,
                        inputs.price,
                        inputs.description,
                    )
                    .await?;

                Ok(RobloxOutputs::Product(outputs))
            }
            (RobloxInputs::Pass(inputs), RobloxOutputs::Pass(outputs)) => {
                let GetGamePassResponse {
                    icon_image_asset_id,
                    ..
                } = self
                    .roblox_api
                    .update_game_pass(
                        outputs.asset_id,
                        inputs.name,
                        inputs.description,
                        inputs.price,
                        Some(self.get_path(inputs.icon_file_path)),
                    )
                    .await?;

                Ok(RobloxOutputs::Pass(PassOutputs {
                    asset_id: outputs.asset_id,
                    icon_asset_id: icon_image_asset_id,
                }))
            }
            (RobloxInputs::Badge(inputs), RobloxOutputs::Badge(outputs)) => {
                self.roblox_api
                    .update_badge(
                        outputs.asset_id,
                        inputs.name,
                        inputs.description,
                        inputs.enabled,
                    )
                    .await?;

                Ok(RobloxOutputs::Badge(outputs))
            }
            (RobloxInputs::BadgeIcon(inputs), RobloxOutputs::BadgeIcon(_)) => {
                let badge = single_output!(dependency_outputs, RobloxOutputs::Badge);

                let UploadImageResponse { target_id } = self
                    .roblox_api
                    .update_badge_icon(badge.asset_id, self.get_path(inputs.file_path))
                    .await?;

                Ok(RobloxOutputs::BadgeIcon(AssetOutputs {
                    asset_id: target_id,
                }))
            }
            (RobloxInputs::ImageAsset(_), RobloxOutputs::ImageAsset(_)) => {
                self.create(inputs, dependency_outputs, price).await
            }
            (RobloxInputs::AudioAsset(_), RobloxOutputs::AudioAsset(_)) => {
                self.create(inputs, dependency_outputs, price).await
            }
            (RobloxInputs::AssetAlias(inputs), RobloxOutputs::AssetAlias(outputs)) => {
                let experience = single_output!(dependency_outputs, RobloxOutputs::Experience);

                let image_asset = optional_output!(dependency_outputs, RobloxOutputs::ImageAsset);
                let audio_asset = optional_output!(dependency_outputs, RobloxOutputs::AudioAsset);
                let asset_id = match (image_asset, audio_asset) {
                    (Some(image_asset), None) => image_asset.asset_id,
                    (None, Some(audio_asset)) => audio_asset.asset_id,
                    _ => panic!("Missing expected output."),
                };

                self.roblox_api
                    .update_asset_alias(
                        experience.asset_id,
                        asset_id,
                        outputs.name,
                        inputs.name.clone(),
                    )
                    .await?;

                if audio_asset.is_some() {
                    self.roblox_api
                        .grant_asset_permissions(
                            asset_id,
                            GrantAssetPermissionsRequestRequest {
                                subject_id: experience.asset_id,
                                subject_type: GrantAssetPermissionRequestSubjectType::Universe,
                                action: GrantAssetPermissionRequestAction::Use,
                            },
                        )
                        .await?;
                }

                Ok(RobloxOutputs::AssetAlias(AssetAliasOutputs {
                    name: inputs.name,
                }))
            }
            (RobloxInputs::SpatialVoice(inputs), RobloxOutputs::SpatialVoice) => {
                let experience = single_output!(dependency_outputs, RobloxOutputs::Experience);

                self.roblox_api
                    .update_spatial_voice_settings(
                        experience.asset_id,
                        UpdateSpatialVoiceSettingsRequest {
                            opt_in: inputs.enabled,
                        },
                    )
                    .await?;

                Ok(RobloxOutputs::SpatialVoice)
            }
            (RobloxInputs::Notification(inputs), RobloxOutputs::Notification(outputs)) => {
                let asset_id = outputs.id.clone();
                self.roblox_api
                    .update_notification(asset_id, inputs.name, inputs.content)
                    .await?;

                Ok(RobloxOutputs::Notification(outputs))
            }
            _ => unreachable!(),
        }
    }

    // TODO: Do we need inputs?
    async fn delete(
        &self,
        outputs: RobloxOutputs,
        dependency_outputs: Vec<RobloxOutputs>,
    ) -> Result<(), String> {
        match outputs {
            RobloxOutputs::Experience(outputs) => {
                let model = ExperienceConfigurationModel {
                    is_archived: true,
                    ..Default::default()
                };
                self.roblox_api
                    .configure_experience(outputs.asset_id, &model)
                    .await?;
            }
            RobloxOutputs::ExperienceConfiguration => {
                let experience = single_output!(dependency_outputs, RobloxOutputs::Experience);

                let model = ExperienceConfigurationModel::default();
                self.roblox_api
                    .configure_experience(experience.asset_id, &model)
                    .await?;
            }
            RobloxOutputs::ExperienceActivation => {
                let experience = single_output!(dependency_outputs, RobloxOutputs::Experience);

                self.roblox_api
                    .set_experience_active(experience.asset_id, false)
                    .await?;
            }
            RobloxOutputs::ExperienceIcon(outputs) => {
                let experience = single_output!(dependency_outputs, RobloxOutputs::Experience);

                self.roblox_api
                    .remove_experience_icon(experience.start_place_id, outputs.asset_id)
                    .await?;
            }
            RobloxOutputs::ExperienceThumbnail(outputs) => {
                let experience = single_output!(dependency_outputs, RobloxOutputs::Experience);

                self.roblox_api
                    .delete_experience_thumbnail(experience.asset_id, outputs.asset_id)
                    .await?;
            }
            RobloxOutputs::ExperienceThumbnailOrder => {}
            RobloxOutputs::Place(outputs) => {
                let experience = single_output!(dependency_outputs, RobloxOutputs::Experience);

                if outputs.asset_id != experience.start_place_id {
                    self.roblox_api
                        .remove_place_from_experience(experience.asset_id, outputs.asset_id)
                        .await?;
                }
            }
            RobloxOutputs::PlaceFile(_) => {}
            RobloxOutputs::PlaceConfiguration => {
                let place = single_output!(dependency_outputs, RobloxOutputs::Place);

                let model = PlaceConfigurationModel::default();
                self.roblox_api
                    .configure_place(place.asset_id, &model)
                    .await?;
            }
            RobloxOutputs::SocialLink(outputs) => {
                let experience = single_output!(dependency_outputs, RobloxOutputs::Experience);

                self.roblox_api
                    .delete_social_link(experience.asset_id, outputs.asset_id)
                    .await?;
            }
            RobloxOutputs::ProductIcon(_) => {}
            RobloxOutputs::Product(outputs) => {
                let experience = single_output!(dependency_outputs, RobloxOutputs::Experience);

                let utc = Utc::now();
                self.roblox_api
                    .update_developer_product(
                        experience.asset_id,
                        outputs.asset_id,
                        format!("zzz_DEPRECATED({})", utc.format("%F %T%.f")),
                        0,
                        "".to_owned(),
                    )
                    .await?;
            }
            RobloxOutputs::Pass(outputs) => {
                let utc = Utc::now();
                self.roblox_api
                    .update_game_pass(
                        outputs.asset_id,
                        format!("zzz_DEPRECATED({})", utc.format("%F %T%.f")),
                        "".to_owned(),
                        None,
                        None,
                    )
                    .await?;
            }
            RobloxOutputs::Badge(outputs) => {
                let utc = Utc::now();
                self.roblox_api
                    .update_badge(
                        outputs.asset_id,
                        format!("zzz_DEPRECATED({})", utc.format("%F %T%.f")),
                        "".to_owned(),
                        false,
                    )
                    .await?;
            }
            RobloxOutputs::BadgeIcon(_) => {}
            RobloxOutputs::ImageAsset(outputs) => {
                // TODO: Can we make this not optional and just not import the image asset? Maybe?
                if let Some(decal_asset_id) = outputs.decal_asset_id {
                    self.roblox_api.archive_asset(decal_asset_id).await?;
                }
                // TODO: if no decal ID is available use Open Cloud API to archive. rbx_cloud currently doesn't support this API
            }
            RobloxOutputs::AudioAsset(outputs) => {
                self.roblox_api.archive_asset(outputs.asset_id).await?;
            }
            RobloxOutputs::AssetAlias(outputs) => {
                let experience = single_output!(dependency_outputs, RobloxOutputs::Experience);

                self.roblox_api
                    .delete_asset_alias(experience.asset_id, outputs.name)
                    .await?;
            }
            RobloxOutputs::SpatialVoice => {
                let experience = single_output!(dependency_outputs, RobloxOutputs::Experience);

                self.roblox_api
                    .update_spatial_voice_settings(
                        experience.asset_id,
                        UpdateSpatialVoiceSettingsRequest { opt_in: false },
                    )
                    .await?;
            }
            RobloxOutputs::Notification(outputs) => {
                self.roblox_api.archive_notification(outputs.id).await?;
            }
        }
        Ok(())
    }
}

fn format_quota_reset(reset: DateTime<Utc>) -> String {
    let now = Utc::now();
    let duration = reset.signed_duration_since(now);

    let mut parts = Vec::<String>::new();
    if duration.num_days() > 0 {
        parts.push(format!("{}d", duration.num_days()));
    }
    if duration.num_hours() > 0 {
        parts.push(format!(
            "{}h",
            duration.num_hours() - duration.num_days() * 24
        ));
    }
    if duration.num_minutes() > 0 {
        parts.push(format!(
            "{}m",
            duration.num_minutes() - duration.num_hours() * 60
        ));
    }
    if duration.num_seconds() > 0 {
        parts.push(format!(
            "{}s",
            duration.num_seconds() - duration.num_minutes() * 60
        ));
    } else {
        parts.push(format!(
            "{}ms",
            duration.num_milliseconds() - duration.num_seconds() * 1000
        ));
    }

    parts.join(" ")
}
<|MERGE_RESOLUTION|>--- conflicted
+++ resolved
@@ -1,1228 +1,1223 @@
-use std::{
-    env,
-    path::{Path, PathBuf},
-    sync::Arc,
-};
-
-use async_trait::async_trait;
-use chrono::{DateTime, Duration, Timelike, Utc};
-use log::info;
-use rbx_api::{
-    asset_permissions::models::{
-        GrantAssetPermissionRequestAction, GrantAssetPermissionRequestSubjectType,
-        GrantAssetPermissionsRequestRequest,
-    },
-    assets::models::{CreateAssetQuota, CreateAudioAssetResponse, QuotaDuration},
-    badges::models::CreateBadgeResponse,
-    developer_products::models::{
-        CreateDeveloperProductIconResponse, CreateDeveloperProductResponse,
-        GetDeveloperProductResponse,
-    },
-    experiences::models::{CreateExperienceResponse, ExperienceConfigurationModel},
-    game_passes::models::{CreateGamePassResponse, GetGamePassResponse},
-    models::{AssetId, AssetTypeId, CreatorType, UploadImageResponse},
-    notifications::models::CreateNotificationResponse,
-    places::models::PlaceConfigurationModel,
-    social_links::models::{CreateSocialLinkResponse, SocialLinkType},
-    spatial_voice::models::UpdateSpatialVoiceSettingsRequest,
-    user::models::GetAuthenticatedUserResponse,
-    RobloxApi,
-};
-use rbx_auth::{RobloxCookieStore, RobloxCsrfTokenStore};
-use rbxcloud::rbx::{
-    types::{PlaceId, UniverseId},
-    v1::{
-        assets::{
-            AssetCreation, AssetCreationContext, AssetCreator, AssetGroupCreator, AssetType,
-            AssetUserCreator,
-        },
-        CreateAsset, GetAsset, PublishVersionType, RbxCloud,
-    },
-};
-use serde::{Deserialize, Serialize};
-use yansi::Paint;
-
-use super::resource_graph::{
-    all_outputs, optional_output, single_output, Resource, ResourceId, ResourceManager,
-};
-
-#[derive(Serialize, Deserialize, Clone)]
-#[serde(rename_all = "camelCase")]
-pub struct ExperienceInputs {
-    pub group_id: Option<AssetId>,
-}
-
-#[derive(Serialize, Deserialize, Clone)]
-#[serde(rename_all = "camelCase")]
-pub struct ExperienceActivationInputs {
-    pub is_active: bool,
-}
-
-#[derive(Serialize, Deserialize, Clone)]
-#[serde(rename_all = "camelCase")]
-pub struct FileInputs {
-    pub file_path: String,
-    pub file_hash: String,
-}
-
-#[derive(Serialize, Deserialize, Clone)]
-#[serde(rename_all = "camelCase")]
-pub struct PlaceInputs {
-    pub is_start: bool,
-}
-
-#[derive(Serialize, Deserialize, Clone)]
-#[serde(rename_all = "camelCase")]
-pub struct SocialLinkInputs {
-    pub title: String,
-    pub url: String,
-    pub link_type: SocialLinkType,
-}
-
-#[derive(Serialize, Deserialize, Clone)]
-#[serde(rename_all = "camelCase")]
-pub struct ProductInputs {
-    pub name: String,
-    pub description: String,
-    pub price: u32,
-}
-
-#[derive(Serialize, Deserialize, Clone)]
-#[serde(rename_all = "camelCase")]
-pub struct PassInputs {
-    pub name: String,
-    pub description: String,
-    pub price: Option<u32>,
-    pub icon_file_path: String,
-    pub icon_file_hash: String,
-}
-
-#[derive(Serialize, Deserialize, Clone)]
-#[serde(rename_all = "camelCase")]
-pub struct BadgeInputs {
-    pub name: String,
-    pub description: String,
-    pub enabled: bool,
-    pub icon_file_path: String,
-}
-
-#[derive(Serialize, Deserialize, Clone)]
-#[serde(rename_all = "camelCase")]
-pub struct FileWithGroupIdInputs {
-    pub file_path: String,
-    pub file_hash: String,
-    pub group_id: Option<AssetId>,
-}
-
-#[derive(Serialize, Deserialize, Clone)]
-#[serde(rename_all = "camelCase")]
-pub struct AssetAliasInputs {
-    pub name: String,
-}
-
-#[derive(Serialize, Deserialize, Clone)]
-#[serde(rename_all = "camelCase")]
-pub struct SpatialVoiceInputs {
-    pub enabled: bool,
-}
-
-#[derive(Serialize, Deserialize, Clone)]
-#[serde(rename_all = "camelCase")]
-pub struct NotificationInputs {
-    pub name: String,
-    pub content: String,
-}
-
-#[derive(Serialize, Deserialize, Clone)]
-#[serde(rename_all = "camelCase")]
-#[allow(clippy::large_enum_variant)]
-pub enum RobloxInputs {
-    Experience(ExperienceInputs),
-    ExperienceConfiguration(ExperienceConfigurationModel),
-    ExperienceActivation(ExperienceActivationInputs),
-    ExperienceIcon(FileInputs),
-    ExperienceThumbnail(FileInputs),
-    ExperienceThumbnailOrder,
-    Place(PlaceInputs),
-    PlaceFile(FileInputs),
-    PlaceConfiguration(PlaceConfigurationModel),
-    SocialLink(SocialLinkInputs),
-    Product(ProductInputs),
-    ProductIcon(FileInputs),
-    Pass(PassInputs),
-    Badge(BadgeInputs),
-    BadgeIcon(FileInputs),
-    ImageAsset(FileWithGroupIdInputs),
-    AudioAsset(FileWithGroupIdInputs),
-    AssetAlias(AssetAliasInputs),
-    SpatialVoice(SpatialVoiceInputs),
-    Notification(NotificationInputs),
-}
-
-#[derive(Serialize, Deserialize, Clone)]
-#[serde(rename_all = "camelCase")]
-pub struct ExperienceOutputs {
-    pub asset_id: AssetId,
-    pub start_place_id: AssetId,
-}
-
-#[derive(Serialize, Deserialize, Clone)]
-#[serde(rename_all = "camelCase")]
-pub struct AssetOutputs {
-    pub asset_id: AssetId,
-}
-
-#[derive(Serialize, Deserialize, Clone)]
-#[serde(rename_all = "camelCase")]
-pub struct NotificationOutputs {
-    pub id: String,
-}
-
-#[derive(Serialize, Deserialize, Clone)]
-#[serde(rename_all = "camelCase")]
-pub struct PlaceFileOutputs {
-    pub version: u64,
-}
-
-#[derive(Serialize, Deserialize, Clone)]
-#[serde(rename_all = "camelCase")]
-pub struct ProductOutputs {
-    pub asset_id: AssetId,
-    pub product_id: AssetId,
-}
-
-#[derive(Serialize, Deserialize, Clone)]
-#[serde(rename_all = "camelCase")]
-pub struct PassOutputs {
-    pub asset_id: AssetId,
-    pub icon_asset_id: AssetId,
-}
-
-#[derive(Serialize, Deserialize, Clone)]
-#[serde(rename_all = "camelCase")]
-pub struct AssetWithInitialIconOutputs {
-    pub asset_id: AssetId,
-    pub initial_icon_asset_id: AssetId,
-}
-
-#[derive(Serialize, Deserialize, Clone)]
-#[serde(rename_all = "camelCase")]
-pub struct ImageAssetOutputs {
-    pub asset_id: AssetId,
-    pub decal_asset_id: Option<AssetId>,
-}
-
-#[derive(Serialize, Deserialize, Clone)]
-#[serde(rename_all = "camelCase")]
-pub struct AssetAliasOutputs {
-    pub name: String,
-}
-
-#[derive(Serialize, Deserialize, Clone)]
-#[serde(rename_all = "camelCase")]
-pub enum RobloxOutputs {
-    Experience(ExperienceOutputs),
-    ExperienceConfiguration,
-    ExperienceActivation,
-    ExperienceIcon(AssetOutputs),
-    ExperienceThumbnail(AssetOutputs),
-    ExperienceThumbnailOrder,
-    Place(AssetOutputs),
-    PlaceFile(PlaceFileOutputs),
-    PlaceConfiguration,
-    SocialLink(AssetOutputs),
-    Product(ProductOutputs),
-    ProductIcon(AssetOutputs),
-    Pass(PassOutputs),
-    Badge(AssetWithInitialIconOutputs),
-    BadgeIcon(AssetOutputs),
-    ImageAsset(ImageAssetOutputs),
-    AudioAsset(AssetOutputs),
-    AssetAlias(AssetAliasOutputs),
-    SpatialVoice,
-    Notification(NotificationOutputs),
-}
-
-#[derive(Serialize, Deserialize, Clone)]
-#[serde(rename_all = "camelCase")]
-pub struct RobloxResource {
-    id: ResourceId,
-    inputs: RobloxInputs,
-    outputs: Option<RobloxOutputs>,
-    dependencies: Vec<ResourceId>,
-}
-
-impl RobloxResource {
-    pub fn new(id: &str, inputs: RobloxInputs, dependencies: &[&RobloxResource]) -> Self {
-        Self {
-            id: id.to_owned(),
-            inputs,
-            outputs: None,
-            dependencies: dependencies.iter().map(|d| d.get_id()).collect(),
-        }
-    }
-
-    pub fn existing(
-        id: &str,
-        inputs: RobloxInputs,
-        outputs: RobloxOutputs,
-        dependencies: &[&RobloxResource],
-    ) -> Self {
-        Self {
-            id: id.to_owned(),
-            inputs,
-            outputs: Some(outputs),
-            dependencies: dependencies.iter().map(|d| d.get_id()).collect(),
-        }
-    }
-
-    pub fn add_dependency(&mut self, dependency: &RobloxResource) -> &mut Self {
-        self.dependencies.push(dependency.get_id());
-        self
-    }
-}
-
-impl Resource<RobloxInputs, RobloxOutputs> for RobloxResource {
-    fn get_id(&self) -> String {
-        self.id.clone()
-    }
-
-    fn get_inputs_hash(&self) -> String {
-        // TODO: Should we separate hashes from displays?
-        let hash = serde_yaml::to_string(&self.inputs)
-            .map_err(|e| format!("Failed to compute inputs hash\n\t{}", e))
-            .unwrap();
-        if hash.is_empty() {
-            ""
-        } else {
-            // We remove first 4 characters to remove "---\n", and we trim the end to remove "\n"
-            hash[4..].trim_end()
-        }
-        .to_owned()
-    }
-
-    fn get_outputs_hash(&self) -> String {
-        // TODO: Should we separate hashes from displays?
-        let hash = serde_yaml::to_string(&self.outputs)
-            .map_err(|e| format!("Failed to compute outputs hash\n\t{}", e))
-            .unwrap();
-        if hash.is_empty() {
-            ""
-        } else {
-            // We remove first 4 characters to remove "---\n", and we trim the end to remove "\n"
-            hash[4..].trim_end()
-        }
-        .to_owned()
-    }
-
-    fn get_inputs(&self) -> RobloxInputs {
-        self.inputs.clone()
-    }
-
-    fn get_outputs(&self) -> Option<RobloxOutputs> {
-        self.outputs.clone()
-    }
-
-    fn get_dependencies(&self) -> Vec<ResourceId> {
-        self.dependencies.clone()
-    }
-
-    fn set_outputs(&mut self, outputs: RobloxOutputs) {
-        self.outputs = Some(outputs);
-    }
-}
-
-pub struct RobloxResourceManager {
-    roblox_api: RobloxApi,
-    roblox_cloud: Option<RbxCloud>,
-    project_path: PathBuf,
-    payment_source: CreatorType,
-    user: GetAuthenticatedUserResponse,
-}
-
-impl RobloxResourceManager {
-    pub async fn new(project_path: &Path, payment_source: CreatorType) -> Result<Self, String> {
-<<<<<<< HEAD
-        let cookie_store = Arc::new(RobloxCookieStore::new()?);
-        let csrf_token_store = RobloxCsrfTokenStore::new();
-        let roblox_api = RobloxApi::new(cookie_store, csrf_token_store)?;
-        roblox_api.validate_auth().await?;
-=======
-        let roblox_auth = RobloxAuth::new().await?;
-        let roblox_api = RobloxApi::new(roblox_auth)?;
-
-        logger::start_action("Logging in:");
-        let user = match roblox_api.get_authenticated_user().await {
-            Ok(user) => {
-                logger::log(format!("User ID: {}", user.id));
-                logger::log(format!("User name: {}", user.name));
-                logger::log(format!("User display name: {}", user.display_name));
-                logger::end_action_without_message();
-                user
-            }
-            Err(err) => {
-                return {
-                    logger::log(Paint::red("Failed to login"));
-                    logger::end_action_without_message();
-                    Err(err.into())
-                }
-            }
-        };
->>>>>>> 3d579120
-
-        let open_cloud_api_key = match env::var("MANTLE_OPEN_CLOUD_API_KEY") {
-            Ok(v) => {
-                info!("Loaded cookie from ROBLOSECURITY environment variable.");
-                Some(v)
-            }
-            Err(_) => None,
-        };
-
-        let roblox_cloud = open_cloud_api_key.map(|api_key| RbxCloud::new(&api_key));
-
-        Ok(Self {
-            roblox_api,
-            roblox_cloud,
-            project_path: project_path.to_path_buf(),
-            payment_source,
-            user,
-        })
-    }
-
-    fn get_path<S: Into<String>>(&self, file: S) -> PathBuf {
-        self.project_path.join(file.into())
-    }
-}
-
-#[async_trait]
-impl ResourceManager<RobloxInputs, RobloxOutputs> for RobloxResourceManager {
-    async fn get_create_price(
-        &self,
-        inputs: RobloxInputs,
-        dependency_outputs: Vec<RobloxOutputs>,
-    ) -> Result<Option<u32>, String> {
-        match inputs {
-            RobloxInputs::Badge(_) => {
-                let experience = single_output!(dependency_outputs, RobloxOutputs::Experience);
-                let free_quota = self
-                    .roblox_api
-                    .get_create_badge_free_quota(experience.asset_id)
-                    .await?;
-
-                let quota_reset = format_quota_reset(
-                    (Utc::now() + Duration::days(1))
-                        .with_hour(0)
-                        .unwrap()
-                        .with_minute(0)
-                        .unwrap()
-                        .with_second(0)
-                        .unwrap()
-                        .with_nanosecond(0)
-                        .unwrap(),
-                );
-
-                if free_quota > 0 {
-                    logger::log("");
-                    logger::log(Paint::yellow(
-                        format!("You will have {} free badge(s) remaining in the current period after creation. Your quota will reset in {}.", free_quota - 1, quota_reset),
-                    ));
-                    Ok(None)
-                } else {
-                    logger::log("");
-                    logger::log(Paint::yellow(
-                        format!("You have no free badges remaining in the current period. Your quota will reset in {}.", quota_reset),
-                    ));
-
-                    Ok(Some(100))
-                }
-            }
-            _ => Ok(None),
-        }
-    }
-
-    async fn create(
-        &self,
-        inputs: RobloxInputs,
-        dependency_outputs: Vec<RobloxOutputs>,
-        price: Option<u32>,
-    ) -> Result<RobloxOutputs, String> {
-        match inputs {
-            RobloxInputs::Experience(inputs) => {
-                let CreateExperienceResponse {
-                    universe_id,
-                    root_place_id,
-                } = self.roblox_api.create_experience(inputs.group_id).await?;
-
-                Ok(RobloxOutputs::Experience(ExperienceOutputs {
-                    asset_id: universe_id,
-                    start_place_id: root_place_id,
-                }))
-            }
-            RobloxInputs::ExperienceConfiguration(inputs) => {
-                let experience = single_output!(dependency_outputs, RobloxOutputs::Experience);
-
-                self.roblox_api
-                    .configure_experience(experience.asset_id, &inputs)
-                    .await?;
-
-                Ok(RobloxOutputs::ExperienceConfiguration)
-            }
-            RobloxInputs::ExperienceActivation(inputs) => {
-                let experience = single_output!(dependency_outputs, RobloxOutputs::Experience);
-
-                self.roblox_api
-                    .set_experience_active(experience.asset_id, inputs.is_active)
-                    .await?;
-
-                Ok(RobloxOutputs::ExperienceActivation)
-            }
-            RobloxInputs::ExperienceIcon(inputs) => {
-                let experience = single_output!(dependency_outputs, RobloxOutputs::Experience);
-
-                let UploadImageResponse { target_id } = self
-                    .roblox_api
-                    .upload_icon(experience.asset_id, self.get_path(inputs.file_path))
-                    .await?;
-
-                Ok(RobloxOutputs::ExperienceIcon(AssetOutputs {
-                    asset_id: target_id,
-                }))
-            }
-            RobloxInputs::ExperienceThumbnail(inputs) => {
-                let experience = single_output!(dependency_outputs, RobloxOutputs::Experience);
-
-                let UploadImageResponse { target_id } = self
-                    .roblox_api
-                    .upload_thumbnail(experience.asset_id, self.get_path(inputs.file_path))
-                    .await?;
-
-                Ok(RobloxOutputs::ExperienceThumbnail(AssetOutputs {
-                    asset_id: target_id,
-                }))
-            }
-            RobloxInputs::ExperienceThumbnailOrder => {
-                let experience = single_output!(dependency_outputs, RobloxOutputs::Experience);
-                let thumbnails =
-                    all_outputs!(dependency_outputs, RobloxOutputs::ExperienceThumbnail);
-
-                self.roblox_api
-                    .set_experience_thumbnail_order(
-                        experience.asset_id,
-                        &thumbnails.iter().map(|t| t.asset_id).collect::<Vec<_>>(),
-                    )
-                    .await?;
-
-                Ok(RobloxOutputs::ExperienceThumbnailOrder)
-            }
-            RobloxInputs::Place(inputs) => {
-                let experience = single_output!(dependency_outputs, RobloxOutputs::Experience);
-
-                let asset_id = if inputs.is_start {
-                    experience.start_place_id
-                } else {
-                    self.roblox_api
-                        .create_place(experience.asset_id)
-                        .await?
-                        .place_id
-                };
-
-                Ok(RobloxOutputs::Place(AssetOutputs { asset_id }))
-            }
-            RobloxInputs::PlaceFile(inputs) => {
-                let place = single_output!(dependency_outputs, RobloxOutputs::Place);
-                let experience = single_output!(dependency_outputs, RobloxOutputs::Experience);
-
-                if let Some(roblox_cloud) = &self.roblox_cloud {
-                    let response = roblox_cloud
-                        .experience(UniverseId(experience.asset_id), PlaceId(place.asset_id))
-                        .publish(
-                            &self
-                                .get_path(inputs.file_path)
-                                .into_os_string()
-                                .into_string()
-                                .unwrap(),
-                            PublishVersionType::Published,
-                        )
-                        .await
-                        .map_err(|e| e.to_string())?;
-
-                    Ok(RobloxOutputs::PlaceFile(PlaceFileOutputs {
-                        version: response.version_number,
-                    }))
-                } else {
-                    Err("Place uploads require Open Cloud authentication. Find out more here: https://mantledeploy.vercel.app/docs/authentication#roblox-open-cloud-api-key".to_string())
-                }
-            }
-            RobloxInputs::PlaceConfiguration(inputs) => {
-                let place = single_output!(dependency_outputs, RobloxOutputs::Place);
-
-                self.roblox_api
-                    .configure_place(place.asset_id, &inputs)
-                    .await?;
-
-                Ok(RobloxOutputs::PlaceConfiguration)
-            }
-            RobloxInputs::SocialLink(inputs) => {
-                let experience = single_output!(dependency_outputs, RobloxOutputs::Experience);
-
-                let CreateSocialLinkResponse { id } = self
-                    .roblox_api
-                    .create_social_link(
-                        experience.asset_id,
-                        inputs.title,
-                        inputs.url,
-                        inputs.link_type,
-                    )
-                    .await?;
-
-                Ok(RobloxOutputs::SocialLink(AssetOutputs { asset_id: id }))
-            }
-            RobloxInputs::ProductIcon(inputs) => {
-                let product = single_output!(dependency_outputs, RobloxOutputs::Product);
-
-                let CreateDeveloperProductIconResponse { image_asset_id } = self
-                    .roblox_api
-                    .create_developer_product_icon(
-                        product.asset_id,
-                        self.get_path(inputs.file_path),
-                    )
-                    .await?;
-
-                Ok(RobloxOutputs::ProductIcon(AssetOutputs {
-                    asset_id: image_asset_id,
-                }))
-            }
-            RobloxInputs::Product(inputs) => {
-                let experience = single_output!(dependency_outputs, RobloxOutputs::Experience);
-
-                let CreateDeveloperProductResponse { id } = self
-                    .roblox_api
-                    .create_developer_product(
-                        experience.asset_id,
-                        inputs.name,
-                        inputs.price,
-                        inputs.description,
-                    )
-                    .await?;
-
-                let GetDeveloperProductResponse { id: product_id } =
-                    self.roblox_api.get_developer_product(id).await?;
-
-                Ok(RobloxOutputs::Product(ProductOutputs {
-                    asset_id: product_id,
-                    product_id: id,
-                }))
-            }
-            RobloxInputs::Pass(inputs) => {
-                let experience = single_output!(dependency_outputs, RobloxOutputs::Experience);
-
-                let CreateGamePassResponse { game_pass_id } = self
-                    .roblox_api
-                    .create_game_pass(
-                        experience.asset_id,
-                        inputs.name.clone(),
-                        inputs.description.clone(),
-                        self.get_path(inputs.icon_file_path),
-                    )
-                    .await?;
-                let GetGamePassResponse {
-                    icon_image_asset_id,
-                    ..
-                } = self
-                    .roblox_api
-                    .update_game_pass(
-                        game_pass_id,
-                        inputs.name,
-                        inputs.description,
-                        inputs.price,
-                        None,
-                    )
-                    .await?;
-
-                Ok(RobloxOutputs::Pass(PassOutputs {
-                    asset_id: game_pass_id,
-                    icon_asset_id: icon_image_asset_id,
-                }))
-            }
-            RobloxInputs::Badge(inputs) => {
-                let experience = single_output!(dependency_outputs, RobloxOutputs::Experience);
-
-                let CreateBadgeResponse { id, icon_image_id } = self
-                    .roblox_api
-                    .create_badge(
-                        experience.asset_id,
-                        inputs.name,
-                        inputs.description,
-                        self.get_path(inputs.icon_file_path),
-                        self.payment_source.clone(),
-                        price.unwrap_or(0),
-                    )
-                    .await?;
-
-                Ok(RobloxOutputs::Badge(AssetWithInitialIconOutputs {
-                    asset_id: id,
-                    initial_icon_asset_id: icon_image_id,
-                }))
-            }
-            RobloxInputs::BadgeIcon(_) => {
-                let badge = single_output!(dependency_outputs, RobloxOutputs::Badge);
-
-                Ok(RobloxOutputs::BadgeIcon(AssetOutputs {
-                    asset_id: badge.initial_icon_asset_id,
-                }))
-            }
-            RobloxInputs::ImageAsset(inputs) => {
-                if let Some(roblox_cloud) = &self.roblox_cloud {
-                    let file = self.get_path(&inputs.file_path);
-
-                    let asset_type = file
-                        .extension()
-                        .map(|ext| ext.to_str().unwrap())
-                        .and_then(|ext| AssetType::try_from_extension(ext).ok())
-                        .ok_or("Unable to determine image asset type")?;
-
-                    let creator = match inputs.group_id {
-                        Some(group_id) => AssetCreator::Group(AssetGroupCreator {
-                            group_id: group_id.to_string(),
-                        }),
-                        None => AssetCreator::User(AssetUserCreator {
-                            user_id: self.user.id.to_string(),
-                        }),
-                    };
-
-                    let operation = roblox_cloud
-                        .assets()
-                        .create(&CreateAsset {
-                            asset: AssetCreation {
-                                asset_type,
-                                display_name: inputs.file_path.clone(),
-                                description: inputs.file_path,
-                                creation_context: AssetCreationContext {
-                                    creator,
-                                    expected_price: None,
-                                },
-                            },
-                            filepath: file.into_os_string().into_string().unwrap(),
-                        })
-                        .await
-                        .map_err(|e| e.to_string())?;
-
-                    let operation_id = operation
-                        .path
-                        .as_ref()
-                        .and_then(|path| path.split_once('/'))
-                        .map(|(_, id)| id.to_string())
-                        .ok_or("Unable to parse operation ID from create asset response")?;
-
-                    // TODO: cast from generic operation.response to avoid potential
-                    let mut operation_response = None;
-
-                    while operation_response.is_none() {
-                        tokio::time::sleep(std::time::Duration::from_millis(500)).await;
-                        operation_response = roblox_cloud
-                            .assets()
-                            .get(&GetAsset {
-                                operation_id: operation_id.clone(),
-                            })
-                            .await
-                            .map_err(|e| e.to_string())?
-                            .response;
-                    }
-
-                    let asset_id = operation_response
-                        .unwrap()
-                        .asset_id
-                        .parse()
-                        .map_err(|_| "Invalid asset ID")?;
-
-                    Ok(RobloxOutputs::ImageAsset(ImageAssetOutputs {
-                        asset_id,
-                        // TODO: This breaks archiving assets.
-                        decal_asset_id: None,
-                    }))
-                } else {
-                    Err("Image asset uploads require Open Cloud authentication. Find out more here: https://mantledeploy.vercel.app/docs/authentication#roblox-open-cloud-api-key".to_string())
-                }
-            }
-            RobloxInputs::AudioAsset(inputs) => {
-                let CreateAssetQuota {
-                    usage,
-                    capacity,
-                    expiration_time,
-                    duration,
-                } = self
-                    .roblox_api
-                    .get_create_asset_quota(AssetTypeId::Audio)
-                    .await?;
-
-                let quota_reset = format_quota_reset(match expiration_time {
-                    Some(ref x) => DateTime::parse_from_rfc3339(x)
-                        .map_err(|e| format!("Unable to parse expiration_time: {}", e))?
-                        .with_timezone(&Utc),
-                    None => {
-                        Utc::now()
-                            + match duration {
-                                // TODO: Learn how Roblox computes a "Month" to ensure this is an accurate estimate
-                                QuotaDuration::Month => Duration::days(30),
-                            }
-                    }
-                });
-
-                if usage < capacity {
-                    logger::log("");
-                    logger::log(Paint::yellow(
-                        format!(
-                        "You will have {} audio upload(s) remaining in the current period after creation. Your quota will reset in {}.",
-                        capacity - usage - 1,
-                        quota_reset
-                    )));
-
-                    let CreateAudioAssetResponse { id } = self
-                        .roblox_api
-                        .create_audio_asset(
-                            self.get_path(inputs.file_path),
-                            inputs.group_id,
-                            self.payment_source.clone(),
-                        )
-                        .await?;
-
-                    Ok(RobloxOutputs::AudioAsset(AssetOutputs { asset_id: id }))
-                } else {
-                    Err(format!(
-                        "You have reached your audio upload quota. Your quota will reset in {}.",
-                        quota_reset
-                    ))
-                }
-            }
-            RobloxInputs::AssetAlias(inputs) => {
-                let experience = single_output!(dependency_outputs, RobloxOutputs::Experience);
-
-                let image_asset = optional_output!(dependency_outputs, RobloxOutputs::ImageAsset);
-                let audio_asset = optional_output!(dependency_outputs, RobloxOutputs::AudioAsset);
-                let asset_id = match (image_asset, audio_asset) {
-                    (Some(image_asset), None) => image_asset.asset_id,
-                    (None, Some(audio_asset)) => audio_asset.asset_id,
-                    _ => panic!("Missing expected output."),
-                };
-
-                self.roblox_api
-                    .create_asset_alias(experience.asset_id, asset_id, inputs.name.clone())
-                    .await?;
-
-                if audio_asset.is_some() {
-                    self.roblox_api
-                        .grant_asset_permissions(
-                            asset_id,
-                            GrantAssetPermissionsRequestRequest {
-                                subject_id: experience.asset_id,
-                                subject_type: GrantAssetPermissionRequestSubjectType::Universe,
-                                action: GrantAssetPermissionRequestAction::Use,
-                            },
-                        )
-                        .await?;
-                }
-
-                Ok(RobloxOutputs::AssetAlias(AssetAliasOutputs {
-                    name: inputs.name,
-                }))
-            }
-            RobloxInputs::SpatialVoice(inputs) => {
-                let experience = single_output!(dependency_outputs, RobloxOutputs::Experience);
-
-                self.roblox_api
-                    .update_spatial_voice_settings(
-                        experience.asset_id,
-                        UpdateSpatialVoiceSettingsRequest {
-                            opt_in: inputs.enabled,
-                        },
-                    )
-                    .await?;
-
-                Ok(RobloxOutputs::SpatialVoice)
-            }
-            RobloxInputs::Notification(inputs) => {
-                let experience = single_output!(dependency_outputs, RobloxOutputs::Experience);
-
-                let CreateNotificationResponse { id } = self
-                    .roblox_api
-                    .create_notification(experience.asset_id, inputs.name, inputs.content)
-                    .await?;
-
-                Ok(RobloxOutputs::Notification(NotificationOutputs { id }))
-            }
-        }
-    }
-
-    async fn get_update_price(
-        &self,
-        _inputs: RobloxInputs,
-        _outputs: RobloxOutputs,
-        _dependency_outputs: Vec<RobloxOutputs>,
-    ) -> Result<Option<u32>, String> {
-        Ok(None)
-    }
-
-    // TODO: Consider moving `outputs` into `dependency_outputs`.
-    async fn update(
-        &self,
-        inputs: RobloxInputs,
-        outputs: RobloxOutputs,
-        dependency_outputs: Vec<RobloxOutputs>,
-        price: Option<u32>,
-    ) -> Result<RobloxOutputs, String> {
-        match (inputs.clone(), outputs.clone()) {
-            (RobloxInputs::Experience(_), RobloxOutputs::Experience(_)) => {
-                self.delete(outputs, dependency_outputs.clone()).await?;
-                self.create(inputs, dependency_outputs, price).await
-            }
-            (RobloxInputs::ExperienceConfiguration(_), RobloxOutputs::ExperienceConfiguration) => {
-                self.create(inputs, dependency_outputs, price).await
-            }
-            (RobloxInputs::ExperienceActivation(_), RobloxOutputs::ExperienceActivation) => {
-                self.create(inputs, dependency_outputs, price).await
-            }
-            (RobloxInputs::ExperienceIcon(_), RobloxOutputs::ExperienceIcon(_)) => {
-                self.create(inputs, dependency_outputs, price).await
-            }
-            (RobloxInputs::ExperienceThumbnail(_), RobloxOutputs::ExperienceThumbnail(_)) => {
-                self.delete(outputs, dependency_outputs.clone()).await?;
-                self.create(inputs, dependency_outputs, price).await
-            }
-            (RobloxInputs::ExperienceThumbnailOrder, RobloxOutputs::ExperienceThumbnailOrder) => {
-                self.create(inputs, dependency_outputs, price).await
-            }
-            // TODO: is this correct?
-            (RobloxInputs::Place(_), RobloxOutputs::Place(_)) => {
-                self.create(inputs, dependency_outputs, price).await
-            }
-            (RobloxInputs::PlaceFile(_), RobloxOutputs::PlaceFile(_)) => {
-                self.create(inputs, dependency_outputs, price).await
-            }
-            (RobloxInputs::PlaceConfiguration(_), RobloxOutputs::PlaceConfiguration) => {
-                self.create(inputs, dependency_outputs, price).await
-            }
-            (RobloxInputs::SocialLink(inputs), RobloxOutputs::SocialLink(outputs)) => {
-                let experience = single_output!(dependency_outputs, RobloxOutputs::Experience);
-
-                self.roblox_api
-                    .update_social_link(
-                        experience.asset_id,
-                        outputs.asset_id,
-                        inputs.title,
-                        inputs.url,
-                        inputs.link_type,
-                    )
-                    .await?;
-
-                Ok(RobloxOutputs::SocialLink(outputs))
-            }
-            (RobloxInputs::ProductIcon(_), RobloxOutputs::ProductIcon(_)) => {
-                self.create(inputs, dependency_outputs, price).await
-            }
-            (RobloxInputs::Product(inputs), RobloxOutputs::Product(outputs)) => {
-                let experience = single_output!(dependency_outputs, RobloxOutputs::Experience);
-
-                self.roblox_api
-                    .update_developer_product(
-                        experience.asset_id,
-                        outputs.asset_id,
-                        inputs.name,
-                        inputs.price,
-                        inputs.description,
-                    )
-                    .await?;
-
-                Ok(RobloxOutputs::Product(outputs))
-            }
-            (RobloxInputs::Pass(inputs), RobloxOutputs::Pass(outputs)) => {
-                let GetGamePassResponse {
-                    icon_image_asset_id,
-                    ..
-                } = self
-                    .roblox_api
-                    .update_game_pass(
-                        outputs.asset_id,
-                        inputs.name,
-                        inputs.description,
-                        inputs.price,
-                        Some(self.get_path(inputs.icon_file_path)),
-                    )
-                    .await?;
-
-                Ok(RobloxOutputs::Pass(PassOutputs {
-                    asset_id: outputs.asset_id,
-                    icon_asset_id: icon_image_asset_id,
-                }))
-            }
-            (RobloxInputs::Badge(inputs), RobloxOutputs::Badge(outputs)) => {
-                self.roblox_api
-                    .update_badge(
-                        outputs.asset_id,
-                        inputs.name,
-                        inputs.description,
-                        inputs.enabled,
-                    )
-                    .await?;
-
-                Ok(RobloxOutputs::Badge(outputs))
-            }
-            (RobloxInputs::BadgeIcon(inputs), RobloxOutputs::BadgeIcon(_)) => {
-                let badge = single_output!(dependency_outputs, RobloxOutputs::Badge);
-
-                let UploadImageResponse { target_id } = self
-                    .roblox_api
-                    .update_badge_icon(badge.asset_id, self.get_path(inputs.file_path))
-                    .await?;
-
-                Ok(RobloxOutputs::BadgeIcon(AssetOutputs {
-                    asset_id: target_id,
-                }))
-            }
-            (RobloxInputs::ImageAsset(_), RobloxOutputs::ImageAsset(_)) => {
-                self.create(inputs, dependency_outputs, price).await
-            }
-            (RobloxInputs::AudioAsset(_), RobloxOutputs::AudioAsset(_)) => {
-                self.create(inputs, dependency_outputs, price).await
-            }
-            (RobloxInputs::AssetAlias(inputs), RobloxOutputs::AssetAlias(outputs)) => {
-                let experience = single_output!(dependency_outputs, RobloxOutputs::Experience);
-
-                let image_asset = optional_output!(dependency_outputs, RobloxOutputs::ImageAsset);
-                let audio_asset = optional_output!(dependency_outputs, RobloxOutputs::AudioAsset);
-                let asset_id = match (image_asset, audio_asset) {
-                    (Some(image_asset), None) => image_asset.asset_id,
-                    (None, Some(audio_asset)) => audio_asset.asset_id,
-                    _ => panic!("Missing expected output."),
-                };
-
-                self.roblox_api
-                    .update_asset_alias(
-                        experience.asset_id,
-                        asset_id,
-                        outputs.name,
-                        inputs.name.clone(),
-                    )
-                    .await?;
-
-                if audio_asset.is_some() {
-                    self.roblox_api
-                        .grant_asset_permissions(
-                            asset_id,
-                            GrantAssetPermissionsRequestRequest {
-                                subject_id: experience.asset_id,
-                                subject_type: GrantAssetPermissionRequestSubjectType::Universe,
-                                action: GrantAssetPermissionRequestAction::Use,
-                            },
-                        )
-                        .await?;
-                }
-
-                Ok(RobloxOutputs::AssetAlias(AssetAliasOutputs {
-                    name: inputs.name,
-                }))
-            }
-            (RobloxInputs::SpatialVoice(inputs), RobloxOutputs::SpatialVoice) => {
-                let experience = single_output!(dependency_outputs, RobloxOutputs::Experience);
-
-                self.roblox_api
-                    .update_spatial_voice_settings(
-                        experience.asset_id,
-                        UpdateSpatialVoiceSettingsRequest {
-                            opt_in: inputs.enabled,
-                        },
-                    )
-                    .await?;
-
-                Ok(RobloxOutputs::SpatialVoice)
-            }
-            (RobloxInputs::Notification(inputs), RobloxOutputs::Notification(outputs)) => {
-                let asset_id = outputs.id.clone();
-                self.roblox_api
-                    .update_notification(asset_id, inputs.name, inputs.content)
-                    .await?;
-
-                Ok(RobloxOutputs::Notification(outputs))
-            }
-            _ => unreachable!(),
-        }
-    }
-
-    // TODO: Do we need inputs?
-    async fn delete(
-        &self,
-        outputs: RobloxOutputs,
-        dependency_outputs: Vec<RobloxOutputs>,
-    ) -> Result<(), String> {
-        match outputs {
-            RobloxOutputs::Experience(outputs) => {
-                let model = ExperienceConfigurationModel {
-                    is_archived: true,
-                    ..Default::default()
-                };
-                self.roblox_api
-                    .configure_experience(outputs.asset_id, &model)
-                    .await?;
-            }
-            RobloxOutputs::ExperienceConfiguration => {
-                let experience = single_output!(dependency_outputs, RobloxOutputs::Experience);
-
-                let model = ExperienceConfigurationModel::default();
-                self.roblox_api
-                    .configure_experience(experience.asset_id, &model)
-                    .await?;
-            }
-            RobloxOutputs::ExperienceActivation => {
-                let experience = single_output!(dependency_outputs, RobloxOutputs::Experience);
-
-                self.roblox_api
-                    .set_experience_active(experience.asset_id, false)
-                    .await?;
-            }
-            RobloxOutputs::ExperienceIcon(outputs) => {
-                let experience = single_output!(dependency_outputs, RobloxOutputs::Experience);
-
-                self.roblox_api
-                    .remove_experience_icon(experience.start_place_id, outputs.asset_id)
-                    .await?;
-            }
-            RobloxOutputs::ExperienceThumbnail(outputs) => {
-                let experience = single_output!(dependency_outputs, RobloxOutputs::Experience);
-
-                self.roblox_api
-                    .delete_experience_thumbnail(experience.asset_id, outputs.asset_id)
-                    .await?;
-            }
-            RobloxOutputs::ExperienceThumbnailOrder => {}
-            RobloxOutputs::Place(outputs) => {
-                let experience = single_output!(dependency_outputs, RobloxOutputs::Experience);
-
-                if outputs.asset_id != experience.start_place_id {
-                    self.roblox_api
-                        .remove_place_from_experience(experience.asset_id, outputs.asset_id)
-                        .await?;
-                }
-            }
-            RobloxOutputs::PlaceFile(_) => {}
-            RobloxOutputs::PlaceConfiguration => {
-                let place = single_output!(dependency_outputs, RobloxOutputs::Place);
-
-                let model = PlaceConfigurationModel::default();
-                self.roblox_api
-                    .configure_place(place.asset_id, &model)
-                    .await?;
-            }
-            RobloxOutputs::SocialLink(outputs) => {
-                let experience = single_output!(dependency_outputs, RobloxOutputs::Experience);
-
-                self.roblox_api
-                    .delete_social_link(experience.asset_id, outputs.asset_id)
-                    .await?;
-            }
-            RobloxOutputs::ProductIcon(_) => {}
-            RobloxOutputs::Product(outputs) => {
-                let experience = single_output!(dependency_outputs, RobloxOutputs::Experience);
-
-                let utc = Utc::now();
-                self.roblox_api
-                    .update_developer_product(
-                        experience.asset_id,
-                        outputs.asset_id,
-                        format!("zzz_DEPRECATED({})", utc.format("%F %T%.f")),
-                        0,
-                        "".to_owned(),
-                    )
-                    .await?;
-            }
-            RobloxOutputs::Pass(outputs) => {
-                let utc = Utc::now();
-                self.roblox_api
-                    .update_game_pass(
-                        outputs.asset_id,
-                        format!("zzz_DEPRECATED({})", utc.format("%F %T%.f")),
-                        "".to_owned(),
-                        None,
-                        None,
-                    )
-                    .await?;
-            }
-            RobloxOutputs::Badge(outputs) => {
-                let utc = Utc::now();
-                self.roblox_api
-                    .update_badge(
-                        outputs.asset_id,
-                        format!("zzz_DEPRECATED({})", utc.format("%F %T%.f")),
-                        "".to_owned(),
-                        false,
-                    )
-                    .await?;
-            }
-            RobloxOutputs::BadgeIcon(_) => {}
-            RobloxOutputs::ImageAsset(outputs) => {
-                // TODO: Can we make this not optional and just not import the image asset? Maybe?
-                if let Some(decal_asset_id) = outputs.decal_asset_id {
-                    self.roblox_api.archive_asset(decal_asset_id).await?;
-                }
-                // TODO: if no decal ID is available use Open Cloud API to archive. rbx_cloud currently doesn't support this API
-            }
-            RobloxOutputs::AudioAsset(outputs) => {
-                self.roblox_api.archive_asset(outputs.asset_id).await?;
-            }
-            RobloxOutputs::AssetAlias(outputs) => {
-                let experience = single_output!(dependency_outputs, RobloxOutputs::Experience);
-
-                self.roblox_api
-                    .delete_asset_alias(experience.asset_id, outputs.name)
-                    .await?;
-            }
-            RobloxOutputs::SpatialVoice => {
-                let experience = single_output!(dependency_outputs, RobloxOutputs::Experience);
-
-                self.roblox_api
-                    .update_spatial_voice_settings(
-                        experience.asset_id,
-                        UpdateSpatialVoiceSettingsRequest { opt_in: false },
-                    )
-                    .await?;
-            }
-            RobloxOutputs::Notification(outputs) => {
-                self.roblox_api.archive_notification(outputs.id).await?;
-            }
-        }
-        Ok(())
-    }
-}
-
-fn format_quota_reset(reset: DateTime<Utc>) -> String {
-    let now = Utc::now();
-    let duration = reset.signed_duration_since(now);
-
-    let mut parts = Vec::<String>::new();
-    if duration.num_days() > 0 {
-        parts.push(format!("{}d", duration.num_days()));
-    }
-    if duration.num_hours() > 0 {
-        parts.push(format!(
-            "{}h",
-            duration.num_hours() - duration.num_days() * 24
-        ));
-    }
-    if duration.num_minutes() > 0 {
-        parts.push(format!(
-            "{}m",
-            duration.num_minutes() - duration.num_hours() * 60
-        ));
-    }
-    if duration.num_seconds() > 0 {
-        parts.push(format!(
-            "{}s",
-            duration.num_seconds() - duration.num_minutes() * 60
-        ));
-    } else {
-        parts.push(format!(
-            "{}ms",
-            duration.num_milliseconds() - duration.num_seconds() * 1000
-        ));
-    }
-
-    parts.join(" ")
-}
+use std::{
+    env,
+    path::{Path, PathBuf},
+    sync::Arc,
+};
+
+use async_trait::async_trait;
+use chrono::{DateTime, Duration, Timelike, Utc};
+use log::info;
+use rbx_api::{
+    asset_permissions::models::{
+        GrantAssetPermissionRequestAction, GrantAssetPermissionRequestSubjectType,
+        GrantAssetPermissionsRequestRequest,
+    },
+    assets::models::{CreateAssetQuota, CreateAudioAssetResponse, QuotaDuration},
+    badges::models::CreateBadgeResponse,
+    developer_products::models::{
+        CreateDeveloperProductIconResponse, CreateDeveloperProductResponse,
+        GetDeveloperProductResponse,
+    },
+    experiences::models::{CreateExperienceResponse, ExperienceConfigurationModel},
+    game_passes::models::{CreateGamePassResponse, GetGamePassResponse},
+    models::{AssetId, AssetTypeId, CreatorType, UploadImageResponse},
+    notifications::models::CreateNotificationResponse,
+    places::models::PlaceConfigurationModel,
+    social_links::models::{CreateSocialLinkResponse, SocialLinkType},
+    spatial_voice::models::UpdateSpatialVoiceSettingsRequest,
+    user::models::GetAuthenticatedUserResponse,
+    RobloxApi,
+};
+use rbx_auth::{RobloxCookieStore, RobloxCsrfTokenStore};
+use rbxcloud::rbx::{
+    types::{PlaceId, UniverseId},
+    v1::{
+        assets::{
+            AssetCreation, AssetCreationContext, AssetCreator, AssetGroupCreator, AssetType,
+            AssetUserCreator,
+        },
+        CreateAsset, GetAsset, PublishVersionType, RbxCloud,
+    },
+};
+use serde::{Deserialize, Serialize};
+use yansi::Paint;
+
+use super::resource_graph::{
+    all_outputs, optional_output, single_output, Resource, ResourceId, ResourceManager,
+};
+
+#[derive(Serialize, Deserialize, Clone)]
+#[serde(rename_all = "camelCase")]
+pub struct ExperienceInputs {
+    pub group_id: Option<AssetId>,
+}
+
+#[derive(Serialize, Deserialize, Clone)]
+#[serde(rename_all = "camelCase")]
+pub struct ExperienceActivationInputs {
+    pub is_active: bool,
+}
+
+#[derive(Serialize, Deserialize, Clone)]
+#[serde(rename_all = "camelCase")]
+pub struct FileInputs {
+    pub file_path: String,
+    pub file_hash: String,
+}
+
+#[derive(Serialize, Deserialize, Clone)]
+#[serde(rename_all = "camelCase")]
+pub struct PlaceInputs {
+    pub is_start: bool,
+}
+
+#[derive(Serialize, Deserialize, Clone)]
+#[serde(rename_all = "camelCase")]
+pub struct SocialLinkInputs {
+    pub title: String,
+    pub url: String,
+    pub link_type: SocialLinkType,
+}
+
+#[derive(Serialize, Deserialize, Clone)]
+#[serde(rename_all = "camelCase")]
+pub struct ProductInputs {
+    pub name: String,
+    pub description: String,
+    pub price: u32,
+}
+
+#[derive(Serialize, Deserialize, Clone)]
+#[serde(rename_all = "camelCase")]
+pub struct PassInputs {
+    pub name: String,
+    pub description: String,
+    pub price: Option<u32>,
+    pub icon_file_path: String,
+    pub icon_file_hash: String,
+}
+
+#[derive(Serialize, Deserialize, Clone)]
+#[serde(rename_all = "camelCase")]
+pub struct BadgeInputs {
+    pub name: String,
+    pub description: String,
+    pub enabled: bool,
+    pub icon_file_path: String,
+}
+
+#[derive(Serialize, Deserialize, Clone)]
+#[serde(rename_all = "camelCase")]
+pub struct FileWithGroupIdInputs {
+    pub file_path: String,
+    pub file_hash: String,
+    pub group_id: Option<AssetId>,
+}
+
+#[derive(Serialize, Deserialize, Clone)]
+#[serde(rename_all = "camelCase")]
+pub struct AssetAliasInputs {
+    pub name: String,
+}
+
+#[derive(Serialize, Deserialize, Clone)]
+#[serde(rename_all = "camelCase")]
+pub struct SpatialVoiceInputs {
+    pub enabled: bool,
+}
+
+#[derive(Serialize, Deserialize, Clone)]
+#[serde(rename_all = "camelCase")]
+pub struct NotificationInputs {
+    pub name: String,
+    pub content: String,
+}
+
+#[derive(Serialize, Deserialize, Clone)]
+#[serde(rename_all = "camelCase")]
+#[allow(clippy::large_enum_variant)]
+pub enum RobloxInputs {
+    Experience(ExperienceInputs),
+    ExperienceConfiguration(ExperienceConfigurationModel),
+    ExperienceActivation(ExperienceActivationInputs),
+    ExperienceIcon(FileInputs),
+    ExperienceThumbnail(FileInputs),
+    ExperienceThumbnailOrder,
+    Place(PlaceInputs),
+    PlaceFile(FileInputs),
+    PlaceConfiguration(PlaceConfigurationModel),
+    SocialLink(SocialLinkInputs),
+    Product(ProductInputs),
+    ProductIcon(FileInputs),
+    Pass(PassInputs),
+    Badge(BadgeInputs),
+    BadgeIcon(FileInputs),
+    ImageAsset(FileWithGroupIdInputs),
+    AudioAsset(FileWithGroupIdInputs),
+    AssetAlias(AssetAliasInputs),
+    SpatialVoice(SpatialVoiceInputs),
+    Notification(NotificationInputs),
+}
+
+#[derive(Serialize, Deserialize, Clone)]
+#[serde(rename_all = "camelCase")]
+pub struct ExperienceOutputs {
+    pub asset_id: AssetId,
+    pub start_place_id: AssetId,
+}
+
+#[derive(Serialize, Deserialize, Clone)]
+#[serde(rename_all = "camelCase")]
+pub struct AssetOutputs {
+    pub asset_id: AssetId,
+}
+
+#[derive(Serialize, Deserialize, Clone)]
+#[serde(rename_all = "camelCase")]
+pub struct NotificationOutputs {
+    pub id: String,
+}
+
+#[derive(Serialize, Deserialize, Clone)]
+#[serde(rename_all = "camelCase")]
+pub struct PlaceFileOutputs {
+    pub version: u64,
+}
+
+#[derive(Serialize, Deserialize, Clone)]
+#[serde(rename_all = "camelCase")]
+pub struct ProductOutputs {
+    pub asset_id: AssetId,
+    pub product_id: AssetId,
+}
+
+#[derive(Serialize, Deserialize, Clone)]
+#[serde(rename_all = "camelCase")]
+pub struct PassOutputs {
+    pub asset_id: AssetId,
+    pub icon_asset_id: AssetId,
+}
+
+#[derive(Serialize, Deserialize, Clone)]
+#[serde(rename_all = "camelCase")]
+pub struct AssetWithInitialIconOutputs {
+    pub asset_id: AssetId,
+    pub initial_icon_asset_id: AssetId,
+}
+
+#[derive(Serialize, Deserialize, Clone)]
+#[serde(rename_all = "camelCase")]
+pub struct ImageAssetOutputs {
+    pub asset_id: AssetId,
+    pub decal_asset_id: Option<AssetId>,
+}
+
+#[derive(Serialize, Deserialize, Clone)]
+#[serde(rename_all = "camelCase")]
+pub struct AssetAliasOutputs {
+    pub name: String,
+}
+
+#[derive(Serialize, Deserialize, Clone)]
+#[serde(rename_all = "camelCase")]
+pub enum RobloxOutputs {
+    Experience(ExperienceOutputs),
+    ExperienceConfiguration,
+    ExperienceActivation,
+    ExperienceIcon(AssetOutputs),
+    ExperienceThumbnail(AssetOutputs),
+    ExperienceThumbnailOrder,
+    Place(AssetOutputs),
+    PlaceFile(PlaceFileOutputs),
+    PlaceConfiguration,
+    SocialLink(AssetOutputs),
+    Product(ProductOutputs),
+    ProductIcon(AssetOutputs),
+    Pass(PassOutputs),
+    Badge(AssetWithInitialIconOutputs),
+    BadgeIcon(AssetOutputs),
+    ImageAsset(ImageAssetOutputs),
+    AudioAsset(AssetOutputs),
+    AssetAlias(AssetAliasOutputs),
+    SpatialVoice,
+    Notification(NotificationOutputs),
+}
+
+#[derive(Serialize, Deserialize, Clone)]
+#[serde(rename_all = "camelCase")]
+pub struct RobloxResource {
+    id: ResourceId,
+    inputs: RobloxInputs,
+    outputs: Option<RobloxOutputs>,
+    dependencies: Vec<ResourceId>,
+}
+
+impl RobloxResource {
+    pub fn new(id: &str, inputs: RobloxInputs, dependencies: &[&RobloxResource]) -> Self {
+        Self {
+            id: id.to_owned(),
+            inputs,
+            outputs: None,
+            dependencies: dependencies.iter().map(|d| d.get_id()).collect(),
+        }
+    }
+
+    pub fn existing(
+        id: &str,
+        inputs: RobloxInputs,
+        outputs: RobloxOutputs,
+        dependencies: &[&RobloxResource],
+    ) -> Self {
+        Self {
+            id: id.to_owned(),
+            inputs,
+            outputs: Some(outputs),
+            dependencies: dependencies.iter().map(|d| d.get_id()).collect(),
+        }
+    }
+
+    pub fn add_dependency(&mut self, dependency: &RobloxResource) -> &mut Self {
+        self.dependencies.push(dependency.get_id());
+        self
+    }
+}
+
+impl Resource<RobloxInputs, RobloxOutputs> for RobloxResource {
+    fn get_id(&self) -> String {
+        self.id.clone()
+    }
+
+    fn get_inputs_hash(&self) -> String {
+        // TODO: Should we separate hashes from displays?
+        let hash = serde_yaml::to_string(&self.inputs)
+            .map_err(|e| format!("Failed to compute inputs hash\n\t{}", e))
+            .unwrap();
+        if hash.is_empty() {
+            ""
+        } else {
+            // We remove first 4 characters to remove "---\n", and we trim the end to remove "\n"
+            hash[4..].trim_end()
+        }
+        .to_owned()
+    }
+
+    fn get_outputs_hash(&self) -> String {
+        // TODO: Should we separate hashes from displays?
+        let hash = serde_yaml::to_string(&self.outputs)
+            .map_err(|e| format!("Failed to compute outputs hash\n\t{}", e))
+            .unwrap();
+        if hash.is_empty() {
+            ""
+        } else {
+            // We remove first 4 characters to remove "---\n", and we trim the end to remove "\n"
+            hash[4..].trim_end()
+        }
+        .to_owned()
+    }
+
+    fn get_inputs(&self) -> RobloxInputs {
+        self.inputs.clone()
+    }
+
+    fn get_outputs(&self) -> Option<RobloxOutputs> {
+        self.outputs.clone()
+    }
+
+    fn get_dependencies(&self) -> Vec<ResourceId> {
+        self.dependencies.clone()
+    }
+
+    fn set_outputs(&mut self, outputs: RobloxOutputs) {
+        self.outputs = Some(outputs);
+    }
+}
+
+pub struct RobloxResourceManager {
+    roblox_api: RobloxApi,
+    roblox_cloud: Option<RbxCloud>,
+    project_path: PathBuf,
+    payment_source: CreatorType,
+    user: GetAuthenticatedUserResponse,
+}
+
+impl RobloxResourceManager {
+    pub async fn new(project_path: &Path, payment_source: CreatorType) -> Result<Self, String> {
+        let cookie_store = Arc::new(RobloxCookieStore::new()?);
+        let csrf_token_store = RobloxCsrfTokenStore::new();
+        let roblox_api = RobloxApi::new(cookie_store, csrf_token_store)?;
+        let roblox_api = RobloxApi::new(roblox_auth)?;
+
+        logger::start_action("Logging in:");
+        let user = match roblox_api.get_authenticated_user().await {
+            Ok(user) => {
+                logger::log(format!("User ID: {}", user.id));
+                logger::log(format!("User name: {}", user.name));
+                logger::log(format!("User display name: {}", user.display_name));
+                logger::end_action_without_message();
+                user
+            }
+            Err(err) => {
+                return {
+                    logger::log(Paint::red("Failed to login"));
+                    logger::end_action_without_message();
+                    Err(err.into())
+                }
+            }
+        };
+
+        let open_cloud_api_key = match env::var("MANTLE_OPEN_CLOUD_API_KEY") {
+            Ok(v) => {
+                info!("Loaded cookie from ROBLOSECURITY environment variable.");
+                Some(v)
+            }
+            Err(_) => None,
+        };
+
+        let roblox_cloud = open_cloud_api_key.map(|api_key| RbxCloud::new(&api_key));
+
+        Ok(Self {
+            roblox_api,
+            roblox_cloud,
+            project_path: project_path.to_path_buf(),
+            payment_source,
+            user,
+        })
+    }
+
+    fn get_path<S: Into<String>>(&self, file: S) -> PathBuf {
+        self.project_path.join(file.into())
+    }
+}
+
+#[async_trait]
+impl ResourceManager<RobloxInputs, RobloxOutputs> for RobloxResourceManager {
+    async fn get_create_price(
+        &self,
+        inputs: RobloxInputs,
+        dependency_outputs: Vec<RobloxOutputs>,
+    ) -> Result<Option<u32>, String> {
+        match inputs {
+            RobloxInputs::Badge(_) => {
+                let experience = single_output!(dependency_outputs, RobloxOutputs::Experience);
+                let free_quota = self
+                    .roblox_api
+                    .get_create_badge_free_quota(experience.asset_id)
+                    .await?;
+
+                let quota_reset = format_quota_reset(
+                    (Utc::now() + Duration::days(1))
+                        .with_hour(0)
+                        .unwrap()
+                        .with_minute(0)
+                        .unwrap()
+                        .with_second(0)
+                        .unwrap()
+                        .with_nanosecond(0)
+                        .unwrap(),
+                );
+
+                if free_quota > 0 {
+                    logger::log("");
+                    logger::log(Paint::yellow(
+                        format!("You will have {} free badge(s) remaining in the current period after creation. Your quota will reset in {}.", free_quota - 1, quota_reset),
+                    ));
+                    Ok(None)
+                } else {
+                    logger::log("");
+                    logger::log(Paint::yellow(
+                        format!("You have no free badges remaining in the current period. Your quota will reset in {}.", quota_reset),
+                    ));
+
+                    Ok(Some(100))
+                }
+            }
+            _ => Ok(None),
+        }
+    }
+
+    async fn create(
+        &self,
+        inputs: RobloxInputs,
+        dependency_outputs: Vec<RobloxOutputs>,
+        price: Option<u32>,
+    ) -> Result<RobloxOutputs, String> {
+        match inputs {
+            RobloxInputs::Experience(inputs) => {
+                let CreateExperienceResponse {
+                    universe_id,
+                    root_place_id,
+                } = self.roblox_api.create_experience(inputs.group_id).await?;
+
+                Ok(RobloxOutputs::Experience(ExperienceOutputs {
+                    asset_id: universe_id,
+                    start_place_id: root_place_id,
+                }))
+            }
+            RobloxInputs::ExperienceConfiguration(inputs) => {
+                let experience = single_output!(dependency_outputs, RobloxOutputs::Experience);
+
+                self.roblox_api
+                    .configure_experience(experience.asset_id, &inputs)
+                    .await?;
+
+                Ok(RobloxOutputs::ExperienceConfiguration)
+            }
+            RobloxInputs::ExperienceActivation(inputs) => {
+                let experience = single_output!(dependency_outputs, RobloxOutputs::Experience);
+
+                self.roblox_api
+                    .set_experience_active(experience.asset_id, inputs.is_active)
+                    .await?;
+
+                Ok(RobloxOutputs::ExperienceActivation)
+            }
+            RobloxInputs::ExperienceIcon(inputs) => {
+                let experience = single_output!(dependency_outputs, RobloxOutputs::Experience);
+
+                let UploadImageResponse { target_id } = self
+                    .roblox_api
+                    .upload_icon(experience.asset_id, self.get_path(inputs.file_path))
+                    .await?;
+
+                Ok(RobloxOutputs::ExperienceIcon(AssetOutputs {
+                    asset_id: target_id,
+                }))
+            }
+            RobloxInputs::ExperienceThumbnail(inputs) => {
+                let experience = single_output!(dependency_outputs, RobloxOutputs::Experience);
+
+                let UploadImageResponse { target_id } = self
+                    .roblox_api
+                    .upload_thumbnail(experience.asset_id, self.get_path(inputs.file_path))
+                    .await?;
+
+                Ok(RobloxOutputs::ExperienceThumbnail(AssetOutputs {
+                    asset_id: target_id,
+                }))
+            }
+            RobloxInputs::ExperienceThumbnailOrder => {
+                let experience = single_output!(dependency_outputs, RobloxOutputs::Experience);
+                let thumbnails =
+                    all_outputs!(dependency_outputs, RobloxOutputs::ExperienceThumbnail);
+
+                self.roblox_api
+                    .set_experience_thumbnail_order(
+                        experience.asset_id,
+                        &thumbnails.iter().map(|t| t.asset_id).collect::<Vec<_>>(),
+                    )
+                    .await?;
+
+                Ok(RobloxOutputs::ExperienceThumbnailOrder)
+            }
+            RobloxInputs::Place(inputs) => {
+                let experience = single_output!(dependency_outputs, RobloxOutputs::Experience);
+
+                let asset_id = if inputs.is_start {
+                    experience.start_place_id
+                } else {
+                    self.roblox_api
+                        .create_place(experience.asset_id)
+                        .await?
+                        .place_id
+                };
+
+                Ok(RobloxOutputs::Place(AssetOutputs { asset_id }))
+            }
+            RobloxInputs::PlaceFile(inputs) => {
+                let place = single_output!(dependency_outputs, RobloxOutputs::Place);
+                let experience = single_output!(dependency_outputs, RobloxOutputs::Experience);
+
+                if let Some(roblox_cloud) = &self.roblox_cloud {
+                    let response = roblox_cloud
+                        .experience(UniverseId(experience.asset_id), PlaceId(place.asset_id))
+                        .publish(
+                            &self
+                                .get_path(inputs.file_path)
+                                .into_os_string()
+                                .into_string()
+                                .unwrap(),
+                            PublishVersionType::Published,
+                        )
+                        .await
+                        .map_err(|e| e.to_string())?;
+
+                    Ok(RobloxOutputs::PlaceFile(PlaceFileOutputs {
+                        version: response.version_number,
+                    }))
+                } else {
+                    Err("Place uploads require Open Cloud authentication. Find out more here: https://mantledeploy.vercel.app/docs/authentication#roblox-open-cloud-api-key".to_string())
+                }
+            }
+            RobloxInputs::PlaceConfiguration(inputs) => {
+                let place = single_output!(dependency_outputs, RobloxOutputs::Place);
+
+                self.roblox_api
+                    .configure_place(place.asset_id, &inputs)
+                    .await?;
+
+                Ok(RobloxOutputs::PlaceConfiguration)
+            }
+            RobloxInputs::SocialLink(inputs) => {
+                let experience = single_output!(dependency_outputs, RobloxOutputs::Experience);
+
+                let CreateSocialLinkResponse { id } = self
+                    .roblox_api
+                    .create_social_link(
+                        experience.asset_id,
+                        inputs.title,
+                        inputs.url,
+                        inputs.link_type,
+                    )
+                    .await?;
+
+                Ok(RobloxOutputs::SocialLink(AssetOutputs { asset_id: id }))
+            }
+            RobloxInputs::ProductIcon(inputs) => {
+                let product = single_output!(dependency_outputs, RobloxOutputs::Product);
+
+                let CreateDeveloperProductIconResponse { image_asset_id } = self
+                    .roblox_api
+                    .create_developer_product_icon(
+                        product.asset_id,
+                        self.get_path(inputs.file_path),
+                    )
+                    .await?;
+
+                Ok(RobloxOutputs::ProductIcon(AssetOutputs {
+                    asset_id: image_asset_id,
+                }))
+            }
+            RobloxInputs::Product(inputs) => {
+                let experience = single_output!(dependency_outputs, RobloxOutputs::Experience);
+
+                let CreateDeveloperProductResponse { id } = self
+                    .roblox_api
+                    .create_developer_product(
+                        experience.asset_id,
+                        inputs.name,
+                        inputs.price,
+                        inputs.description,
+                    )
+                    .await?;
+
+                let GetDeveloperProductResponse { id: product_id } =
+                    self.roblox_api.get_developer_product(id).await?;
+
+                Ok(RobloxOutputs::Product(ProductOutputs {
+                    asset_id: product_id,
+                    product_id: id,
+                }))
+            }
+            RobloxInputs::Pass(inputs) => {
+                let experience = single_output!(dependency_outputs, RobloxOutputs::Experience);
+
+                let CreateGamePassResponse { game_pass_id } = self
+                    .roblox_api
+                    .create_game_pass(
+                        experience.asset_id,
+                        inputs.name.clone(),
+                        inputs.description.clone(),
+                        self.get_path(inputs.icon_file_path),
+                    )
+                    .await?;
+                let GetGamePassResponse {
+                    icon_image_asset_id,
+                    ..
+                } = self
+                    .roblox_api
+                    .update_game_pass(
+                        game_pass_id,
+                        inputs.name,
+                        inputs.description,
+                        inputs.price,
+                        None,
+                    )
+                    .await?;
+
+                Ok(RobloxOutputs::Pass(PassOutputs {
+                    asset_id: game_pass_id,
+                    icon_asset_id: icon_image_asset_id,
+                }))
+            }
+            RobloxInputs::Badge(inputs) => {
+                let experience = single_output!(dependency_outputs, RobloxOutputs::Experience);
+
+                let CreateBadgeResponse { id, icon_image_id } = self
+                    .roblox_api
+                    .create_badge(
+                        experience.asset_id,
+                        inputs.name,
+                        inputs.description,
+                        self.get_path(inputs.icon_file_path),
+                        self.payment_source.clone(),
+                        price.unwrap_or(0),
+                    )
+                    .await?;
+
+                Ok(RobloxOutputs::Badge(AssetWithInitialIconOutputs {
+                    asset_id: id,
+                    initial_icon_asset_id: icon_image_id,
+                }))
+            }
+            RobloxInputs::BadgeIcon(_) => {
+                let badge = single_output!(dependency_outputs, RobloxOutputs::Badge);
+
+                Ok(RobloxOutputs::BadgeIcon(AssetOutputs {
+                    asset_id: badge.initial_icon_asset_id,
+                }))
+            }
+            RobloxInputs::ImageAsset(inputs) => {
+                if let Some(roblox_cloud) = &self.roblox_cloud {
+                    let file = self.get_path(&inputs.file_path);
+
+                    let asset_type = file
+                        .extension()
+                        .map(|ext| ext.to_str().unwrap())
+                        .and_then(|ext| AssetType::try_from_extension(ext).ok())
+                        .ok_or("Unable to determine image asset type")?;
+
+                    let creator = match inputs.group_id {
+                        Some(group_id) => AssetCreator::Group(AssetGroupCreator {
+                            group_id: group_id.to_string(),
+                        }),
+                        None => AssetCreator::User(AssetUserCreator {
+                            user_id: self.user.id.to_string(),
+                        }),
+                    };
+
+                    let operation = roblox_cloud
+                        .assets()
+                        .create(&CreateAsset {
+                            asset: AssetCreation {
+                                asset_type,
+                                display_name: inputs.file_path.clone(),
+                                description: inputs.file_path,
+                                creation_context: AssetCreationContext {
+                                    creator,
+                                    expected_price: None,
+                                },
+                            },
+                            filepath: file.into_os_string().into_string().unwrap(),
+                        })
+                        .await
+                        .map_err(|e| e.to_string())?;
+
+                    let operation_id = operation
+                        .path
+                        .as_ref()
+                        .and_then(|path| path.split_once('/'))
+                        .map(|(_, id)| id.to_string())
+                        .ok_or("Unable to parse operation ID from create asset response")?;
+
+                    // TODO: cast from generic operation.response to avoid potential
+                    let mut operation_response = None;
+
+                    while operation_response.is_none() {
+                        tokio::time::sleep(std::time::Duration::from_millis(500)).await;
+                        operation_response = roblox_cloud
+                            .assets()
+                            .get(&GetAsset {
+                                operation_id: operation_id.clone(),
+                            })
+                            .await
+                            .map_err(|e| e.to_string())?
+                            .response;
+                    }
+
+                    let asset_id = operation_response
+                        .unwrap()
+                        .asset_id
+                        .parse()
+                        .map_err(|_| "Invalid asset ID")?;
+
+                    Ok(RobloxOutputs::ImageAsset(ImageAssetOutputs {
+                        asset_id,
+                        // TODO: This breaks archiving assets.
+                        decal_asset_id: None,
+                    }))
+                } else {
+                    Err("Image asset uploads require Open Cloud authentication. Find out more here: https://mantledeploy.vercel.app/docs/authentication#roblox-open-cloud-api-key".to_string())
+                }
+            }
+            RobloxInputs::AudioAsset(inputs) => {
+                let CreateAssetQuota {
+                    usage,
+                    capacity,
+                    expiration_time,
+                    duration,
+                } = self
+                    .roblox_api
+                    .get_create_asset_quota(AssetTypeId::Audio)
+                    .await?;
+
+                let quota_reset = format_quota_reset(match expiration_time {
+                    Some(ref x) => DateTime::parse_from_rfc3339(x)
+                        .map_err(|e| format!("Unable to parse expiration_time: {}", e))?
+                        .with_timezone(&Utc),
+                    None => {
+                        Utc::now()
+                            + match duration {
+                                // TODO: Learn how Roblox computes a "Month" to ensure this is an accurate estimate
+                                QuotaDuration::Month => Duration::days(30),
+                            }
+                    }
+                });
+
+                if usage < capacity {
+                    logger::log("");
+                    logger::log(Paint::yellow(
+                        format!(
+                        "You will have {} audio upload(s) remaining in the current period after creation. Your quota will reset in {}.",
+                        capacity - usage - 1,
+                        quota_reset
+                    )));
+
+                    let CreateAudioAssetResponse { id } = self
+                        .roblox_api
+                        .create_audio_asset(
+                            self.get_path(inputs.file_path),
+                            inputs.group_id,
+                            self.payment_source.clone(),
+                        )
+                        .await?;
+
+                    Ok(RobloxOutputs::AudioAsset(AssetOutputs { asset_id: id }))
+                } else {
+                    Err(format!(
+                        "You have reached your audio upload quota. Your quota will reset in {}.",
+                        quota_reset
+                    ))
+                }
+            }
+            RobloxInputs::AssetAlias(inputs) => {
+                let experience = single_output!(dependency_outputs, RobloxOutputs::Experience);
+
+                let image_asset = optional_output!(dependency_outputs, RobloxOutputs::ImageAsset);
+                let audio_asset = optional_output!(dependency_outputs, RobloxOutputs::AudioAsset);
+                let asset_id = match (image_asset, audio_asset) {
+                    (Some(image_asset), None) => image_asset.asset_id,
+                    (None, Some(audio_asset)) => audio_asset.asset_id,
+                    _ => panic!("Missing expected output."),
+                };
+
+                self.roblox_api
+                    .create_asset_alias(experience.asset_id, asset_id, inputs.name.clone())
+                    .await?;
+
+                if audio_asset.is_some() {
+                    self.roblox_api
+                        .grant_asset_permissions(
+                            asset_id,
+                            GrantAssetPermissionsRequestRequest {
+                                subject_id: experience.asset_id,
+                                subject_type: GrantAssetPermissionRequestSubjectType::Universe,
+                                action: GrantAssetPermissionRequestAction::Use,
+                            },
+                        )
+                        .await?;
+                }
+
+                Ok(RobloxOutputs::AssetAlias(AssetAliasOutputs {
+                    name: inputs.name,
+                }))
+            }
+            RobloxInputs::SpatialVoice(inputs) => {
+                let experience = single_output!(dependency_outputs, RobloxOutputs::Experience);
+
+                self.roblox_api
+                    .update_spatial_voice_settings(
+                        experience.asset_id,
+                        UpdateSpatialVoiceSettingsRequest {
+                            opt_in: inputs.enabled,
+                        },
+                    )
+                    .await?;
+
+                Ok(RobloxOutputs::SpatialVoice)
+            }
+            RobloxInputs::Notification(inputs) => {
+                let experience = single_output!(dependency_outputs, RobloxOutputs::Experience);
+
+                let CreateNotificationResponse { id } = self
+                    .roblox_api
+                    .create_notification(experience.asset_id, inputs.name, inputs.content)
+                    .await?;
+
+                Ok(RobloxOutputs::Notification(NotificationOutputs { id }))
+            }
+        }
+    }
+
+    async fn get_update_price(
+        &self,
+        _inputs: RobloxInputs,
+        _outputs: RobloxOutputs,
+        _dependency_outputs: Vec<RobloxOutputs>,
+    ) -> Result<Option<u32>, String> {
+        Ok(None)
+    }
+
+    // TODO: Consider moving `outputs` into `dependency_outputs`.
+    async fn update(
+        &self,
+        inputs: RobloxInputs,
+        outputs: RobloxOutputs,
+        dependency_outputs: Vec<RobloxOutputs>,
+        price: Option<u32>,
+    ) -> Result<RobloxOutputs, String> {
+        match (inputs.clone(), outputs.clone()) {
+            (RobloxInputs::Experience(_), RobloxOutputs::Experience(_)) => {
+                self.delete(outputs, dependency_outputs.clone()).await?;
+                self.create(inputs, dependency_outputs, price).await
+            }
+            (RobloxInputs::ExperienceConfiguration(_), RobloxOutputs::ExperienceConfiguration) => {
+                self.create(inputs, dependency_outputs, price).await
+            }
+            (RobloxInputs::ExperienceActivation(_), RobloxOutputs::ExperienceActivation) => {
+                self.create(inputs, dependency_outputs, price).await
+            }
+            (RobloxInputs::ExperienceIcon(_), RobloxOutputs::ExperienceIcon(_)) => {
+                self.create(inputs, dependency_outputs, price).await
+            }
+            (RobloxInputs::ExperienceThumbnail(_), RobloxOutputs::ExperienceThumbnail(_)) => {
+                self.delete(outputs, dependency_outputs.clone()).await?;
+                self.create(inputs, dependency_outputs, price).await
+            }
+            (RobloxInputs::ExperienceThumbnailOrder, RobloxOutputs::ExperienceThumbnailOrder) => {
+                self.create(inputs, dependency_outputs, price).await
+            }
+            // TODO: is this correct?
+            (RobloxInputs::Place(_), RobloxOutputs::Place(_)) => {
+                self.create(inputs, dependency_outputs, price).await
+            }
+            (RobloxInputs::PlaceFile(_), RobloxOutputs::PlaceFile(_)) => {
+                self.create(inputs, dependency_outputs, price).await
+            }
+            (RobloxInputs::PlaceConfiguration(_), RobloxOutputs::PlaceConfiguration) => {
+                self.create(inputs, dependency_outputs, price).await
+            }
+            (RobloxInputs::SocialLink(inputs), RobloxOutputs::SocialLink(outputs)) => {
+                let experience = single_output!(dependency_outputs, RobloxOutputs::Experience);
+
+                self.roblox_api
+                    .update_social_link(
+                        experience.asset_id,
+                        outputs.asset_id,
+                        inputs.title,
+                        inputs.url,
+                        inputs.link_type,
+                    )
+                    .await?;
+
+                Ok(RobloxOutputs::SocialLink(outputs))
+            }
+            (RobloxInputs::ProductIcon(_), RobloxOutputs::ProductIcon(_)) => {
+                self.create(inputs, dependency_outputs, price).await
+            }
+            (RobloxInputs::Product(inputs), RobloxOutputs::Product(outputs)) => {
+                let experience = single_output!(dependency_outputs, RobloxOutputs::Experience);
+
+                self.roblox_api
+                    .update_developer_product(
+                        experience.asset_id,
+                        outputs.asset_id,
+                        inputs.name,
+                        inputs.price,
+                        inputs.description,
+                    )
+                    .await?;
+
+                Ok(RobloxOutputs::Product(outputs))
+            }
+            (RobloxInputs::Pass(inputs), RobloxOutputs::Pass(outputs)) => {
+                let GetGamePassResponse {
+                    icon_image_asset_id,
+                    ..
+                } = self
+                    .roblox_api
+                    .update_game_pass(
+                        outputs.asset_id,
+                        inputs.name,
+                        inputs.description,
+                        inputs.price,
+                        Some(self.get_path(inputs.icon_file_path)),
+                    )
+                    .await?;
+
+                Ok(RobloxOutputs::Pass(PassOutputs {
+                    asset_id: outputs.asset_id,
+                    icon_asset_id: icon_image_asset_id,
+                }))
+            }
+            (RobloxInputs::Badge(inputs), RobloxOutputs::Badge(outputs)) => {
+                self.roblox_api
+                    .update_badge(
+                        outputs.asset_id,
+                        inputs.name,
+                        inputs.description,
+                        inputs.enabled,
+                    )
+                    .await?;
+
+                Ok(RobloxOutputs::Badge(outputs))
+            }
+            (RobloxInputs::BadgeIcon(inputs), RobloxOutputs::BadgeIcon(_)) => {
+                let badge = single_output!(dependency_outputs, RobloxOutputs::Badge);
+
+                let UploadImageResponse { target_id } = self
+                    .roblox_api
+                    .update_badge_icon(badge.asset_id, self.get_path(inputs.file_path))
+                    .await?;
+
+                Ok(RobloxOutputs::BadgeIcon(AssetOutputs {
+                    asset_id: target_id,
+                }))
+            }
+            (RobloxInputs::ImageAsset(_), RobloxOutputs::ImageAsset(_)) => {
+                self.create(inputs, dependency_outputs, price).await
+            }
+            (RobloxInputs::AudioAsset(_), RobloxOutputs::AudioAsset(_)) => {
+                self.create(inputs, dependency_outputs, price).await
+            }
+            (RobloxInputs::AssetAlias(inputs), RobloxOutputs::AssetAlias(outputs)) => {
+                let experience = single_output!(dependency_outputs, RobloxOutputs::Experience);
+
+                let image_asset = optional_output!(dependency_outputs, RobloxOutputs::ImageAsset);
+                let audio_asset = optional_output!(dependency_outputs, RobloxOutputs::AudioAsset);
+                let asset_id = match (image_asset, audio_asset) {
+                    (Some(image_asset), None) => image_asset.asset_id,
+                    (None, Some(audio_asset)) => audio_asset.asset_id,
+                    _ => panic!("Missing expected output."),
+                };
+
+                self.roblox_api
+                    .update_asset_alias(
+                        experience.asset_id,
+                        asset_id,
+                        outputs.name,
+                        inputs.name.clone(),
+                    )
+                    .await?;
+
+                if audio_asset.is_some() {
+                    self.roblox_api
+                        .grant_asset_permissions(
+                            asset_id,
+                            GrantAssetPermissionsRequestRequest {
+                                subject_id: experience.asset_id,
+                                subject_type: GrantAssetPermissionRequestSubjectType::Universe,
+                                action: GrantAssetPermissionRequestAction::Use,
+                            },
+                        )
+                        .await?;
+                }
+
+                Ok(RobloxOutputs::AssetAlias(AssetAliasOutputs {
+                    name: inputs.name,
+                }))
+            }
+            (RobloxInputs::SpatialVoice(inputs), RobloxOutputs::SpatialVoice) => {
+                let experience = single_output!(dependency_outputs, RobloxOutputs::Experience);
+
+                self.roblox_api
+                    .update_spatial_voice_settings(
+                        experience.asset_id,
+                        UpdateSpatialVoiceSettingsRequest {
+                            opt_in: inputs.enabled,
+                        },
+                    )
+                    .await?;
+
+                Ok(RobloxOutputs::SpatialVoice)
+            }
+            (RobloxInputs::Notification(inputs), RobloxOutputs::Notification(outputs)) => {
+                let asset_id = outputs.id.clone();
+                self.roblox_api
+                    .update_notification(asset_id, inputs.name, inputs.content)
+                    .await?;
+
+                Ok(RobloxOutputs::Notification(outputs))
+            }
+            _ => unreachable!(),
+        }
+    }
+
+    // TODO: Do we need inputs?
+    async fn delete(
+        &self,
+        outputs: RobloxOutputs,
+        dependency_outputs: Vec<RobloxOutputs>,
+    ) -> Result<(), String> {
+        match outputs {
+            RobloxOutputs::Experience(outputs) => {
+                let model = ExperienceConfigurationModel {
+                    is_archived: true,
+                    ..Default::default()
+                };
+                self.roblox_api
+                    .configure_experience(outputs.asset_id, &model)
+                    .await?;
+            }
+            RobloxOutputs::ExperienceConfiguration => {
+                let experience = single_output!(dependency_outputs, RobloxOutputs::Experience);
+
+                let model = ExperienceConfigurationModel::default();
+                self.roblox_api
+                    .configure_experience(experience.asset_id, &model)
+                    .await?;
+            }
+            RobloxOutputs::ExperienceActivation => {
+                let experience = single_output!(dependency_outputs, RobloxOutputs::Experience);
+
+                self.roblox_api
+                    .set_experience_active(experience.asset_id, false)
+                    .await?;
+            }
+            RobloxOutputs::ExperienceIcon(outputs) => {
+                let experience = single_output!(dependency_outputs, RobloxOutputs::Experience);
+
+                self.roblox_api
+                    .remove_experience_icon(experience.start_place_id, outputs.asset_id)
+                    .await?;
+            }
+            RobloxOutputs::ExperienceThumbnail(outputs) => {
+                let experience = single_output!(dependency_outputs, RobloxOutputs::Experience);
+
+                self.roblox_api
+                    .delete_experience_thumbnail(experience.asset_id, outputs.asset_id)
+                    .await?;
+            }
+            RobloxOutputs::ExperienceThumbnailOrder => {}
+            RobloxOutputs::Place(outputs) => {
+                let experience = single_output!(dependency_outputs, RobloxOutputs::Experience);
+
+                if outputs.asset_id != experience.start_place_id {
+                    self.roblox_api
+                        .remove_place_from_experience(experience.asset_id, outputs.asset_id)
+                        .await?;
+                }
+            }
+            RobloxOutputs::PlaceFile(_) => {}
+            RobloxOutputs::PlaceConfiguration => {
+                let place = single_output!(dependency_outputs, RobloxOutputs::Place);
+
+                let model = PlaceConfigurationModel::default();
+                self.roblox_api
+                    .configure_place(place.asset_id, &model)
+                    .await?;
+            }
+            RobloxOutputs::SocialLink(outputs) => {
+                let experience = single_output!(dependency_outputs, RobloxOutputs::Experience);
+
+                self.roblox_api
+                    .delete_social_link(experience.asset_id, outputs.asset_id)
+                    .await?;
+            }
+            RobloxOutputs::ProductIcon(_) => {}
+            RobloxOutputs::Product(outputs) => {
+                let experience = single_output!(dependency_outputs, RobloxOutputs::Experience);
+
+                let utc = Utc::now();
+                self.roblox_api
+                    .update_developer_product(
+                        experience.asset_id,
+                        outputs.asset_id,
+                        format!("zzz_DEPRECATED({})", utc.format("%F %T%.f")),
+                        0,
+                        "".to_owned(),
+                    )
+                    .await?;
+            }
+            RobloxOutputs::Pass(outputs) => {
+                let utc = Utc::now();
+                self.roblox_api
+                    .update_game_pass(
+                        outputs.asset_id,
+                        format!("zzz_DEPRECATED({})", utc.format("%F %T%.f")),
+                        "".to_owned(),
+                        None,
+                        None,
+                    )
+                    .await?;
+            }
+            RobloxOutputs::Badge(outputs) => {
+                let utc = Utc::now();
+                self.roblox_api
+                    .update_badge(
+                        outputs.asset_id,
+                        format!("zzz_DEPRECATED({})", utc.format("%F %T%.f")),
+                        "".to_owned(),
+                        false,
+                    )
+                    .await?;
+            }
+            RobloxOutputs::BadgeIcon(_) => {}
+            RobloxOutputs::ImageAsset(outputs) => {
+                // TODO: Can we make this not optional and just not import the image asset? Maybe?
+                if let Some(decal_asset_id) = outputs.decal_asset_id {
+                    self.roblox_api.archive_asset(decal_asset_id).await?;
+                }
+                // TODO: if no decal ID is available use Open Cloud API to archive. rbx_cloud currently doesn't support this API
+            }
+            RobloxOutputs::AudioAsset(outputs) => {
+                self.roblox_api.archive_asset(outputs.asset_id).await?;
+            }
+            RobloxOutputs::AssetAlias(outputs) => {
+                let experience = single_output!(dependency_outputs, RobloxOutputs::Experience);
+
+                self.roblox_api
+                    .delete_asset_alias(experience.asset_id, outputs.name)
+                    .await?;
+            }
+            RobloxOutputs::SpatialVoice => {
+                let experience = single_output!(dependency_outputs, RobloxOutputs::Experience);
+
+                self.roblox_api
+                    .update_spatial_voice_settings(
+                        experience.asset_id,
+                        UpdateSpatialVoiceSettingsRequest { opt_in: false },
+                    )
+                    .await?;
+            }
+            RobloxOutputs::Notification(outputs) => {
+                self.roblox_api.archive_notification(outputs.id).await?;
+            }
+        }
+        Ok(())
+    }
+}
+
+fn format_quota_reset(reset: DateTime<Utc>) -> String {
+    let now = Utc::now();
+    let duration = reset.signed_duration_since(now);
+
+    let mut parts = Vec::<String>::new();
+    if duration.num_days() > 0 {
+        parts.push(format!("{}d", duration.num_days()));
+    }
+    if duration.num_hours() > 0 {
+        parts.push(format!(
+            "{}h",
+            duration.num_hours() - duration.num_days() * 24
+        ));
+    }
+    if duration.num_minutes() > 0 {
+        parts.push(format!(
+            "{}m",
+            duration.num_minutes() - duration.num_hours() * 60
+        ));
+    }
+    if duration.num_seconds() > 0 {
+        parts.push(format!(
+            "{}s",
+            duration.num_seconds() - duration.num_minutes() * 60
+        ));
+    } else {
+        parts.push(format!(
+            "{}ms",
+            duration.num_milliseconds() - duration.num_seconds() * 1000
+        ));
+    }
+
+    parts.join(" ")
+}