--- conflicted
+++ resolved
@@ -1,175 +1,162 @@
-use std::{collections::HashMap, env};
-
-use ureq::Cookie;
-
-use ureq::Cookie;
-
-use crate::roblox_api::INVALID_API_KEY_HELP;
-
-pub enum AuthType {
-    ApiKey,
-    Cookie,
-    CookieAndCsrfToken,
-<<<<<<< HEAD
-    CookieAndCsrfTokenAndVerificationToken,
-=======
->>>>>>> 0f98aa69
-}
-
-pub trait RequestExt {
-    fn set_auth(self, auth_type: AuthType, auth: &mut RobloxAuth) -> Result<ureq::Request, String>;
-}
-
-impl RequestExt for ureq::Request {
-    fn set_auth(self, auth_type: AuthType, auth: &mut RobloxAuth) -> Result<ureq::Request, String> {
-        match auth_type {
-            AuthType::ApiKey => Ok(self.set("x-api-key", &auth.get_api_key()?)),
-            AuthType::Cookie => Ok(self.set("cookie", &auth.get_roblosecurity_cookie()?)),
-            AuthType::CookieAndCsrfToken => Ok(self
-                .set("cookie", &auth.get_roblosecurity_cookie()?)
-                .set("x-csrf-token", &auth.get_csrf_token()?)),
-<<<<<<< HEAD
-            AuthType::CookieAndCsrfTokenAndVerificationToken => {
-                let url = self.url().to_owned();
-                Ok(self
-                    .set(
-                        "cookie",
-                        &format!(
-                            "{}; {}",
-                            auth.get_roblosecurity_cookie()?,
-                            auth.get_verification_token_cookie(url)?
-                        ),
-                    )
-                    .set("x-csrf-token", &auth.get_csrf_token()?))
-            }
-=======
->>>>>>> 0f98aa69
-        }
-    }
-}
-
-#[derive(Default)]
-pub struct RobloxAuth {
-    api_key: Option<String>,
-    roblosecurity: Option<String>,
-    csrf_token: Option<String>,
-    verification_tokens: HashMap<String, String>,
-}
-
-impl RobloxAuth {
-    pub fn new() -> Self {
-        Default::default()
-    }
-
-    pub fn get_api_key(&mut self) -> Result<String, String> {
-        if self.api_key.is_none() {
-            let var = match env::var("ROBLOX_API_KEY") {
-                Ok(v) => v,
-                Err(_) => return Err(INVALID_API_KEY_HELP.to_owned()),
-            };
-            self.api_key = Some(var);
-        }
-        Ok(self.api_key.clone().unwrap())
-    }
-
-    pub fn get_roblosecurity(&mut self) -> Result<String, String> {
-        if self.roblosecurity.is_none() {
-            let var = match env::var("ROBLOSECURITY") {
-                Ok(v) => v,
-                Err(_) => {
-                    return Err("Please check your ROBLOSECURITY environment variable".to_owned())
-                }
-            };
-            self.roblosecurity = Some(var);
-        }
-        Ok(self.roblosecurity.clone().unwrap())
-    }
-
-    pub fn get_roblosecurity_cookie(&mut self) -> Result<String, String> {
-        Ok(Cookie::new(".ROBLOSECURITY", self.get_roblosecurity()?).to_string())
-    }
-
-    pub fn get_csrf_token(&mut self) -> Result<String, String> {
-        if self.csrf_token.is_none() {
-            let res = ureq::post("https://auth.roblox.com")
-                .set_auth(AuthType::Cookie, self)?
-                .send_string("");
-            self.csrf_token = match res {
-                Ok(_) => {
-                    return Err("Request for csrf token returned 200 (expected 403)".to_owned())
-                }
-                Err(ureq::Error::Status(_code, response)) => match response.status() {
-                    403 => Some(
-                        response
-                            .header("x-csrf-token")
-                            .map(|v| v.to_owned())
-<<<<<<< HEAD
-                            .ok_or(
-                                "Request for csrf token did not return an x-csrf-token header"
-                                    .to_owned(),
-                            )?,
-=======
-                            .ok_or_else(|| {
-                                "Request for csrf token did not return an x-csrf-token header"
-                                    .to_owned()
-                            })?,
->>>>>>> 0f98aa69
-                    ),
-                    status => {
-                        return Err(format!(
-                            "Request for csrf token returned {} (expected 403)",
-                            status
-                        ))
-                    }
-                },
-                Err(e) => return Err(format!("Request for csrf token failed: {}", e)),
-            };
-        }
-        Ok(self.csrf_token.clone().unwrap())
-    }
-
-    pub fn get_verification_token(&mut self, url: String) -> Result<String, String> {
-        if let Some(verification_token) = self.verification_tokens.get(&url) {
-            return Ok(verification_token.to_owned());
-        }
-
-        let res = ureq::get(&url)
-            .set_auth(AuthType::CookieAndCsrfToken, self)?
-            .send_string("");
-
-        let response = match res {
-            Ok(response) => response,
-            Err(ureq::Error::Status(_code, response)) => response,
-            Err(e) => return Err(format!("Request for verification token failed: {}", e)),
-        };
-
-        let cookies = response.all("set-cookie");
-        for cookie in cookies {
-            let cookie = Cookie::parse(cookie).map_err(|e| {
-                format!(
-                    "Request for verification token's set-cookie header could not be parsed: {}",
-                    e
-                )
-            })?;
-
-            if let ("__RequestVerificationToken", value) = cookie.name_value() {
-                self.verification_tokens
-                    .insert(url.clone(), value.to_owned());
-                return Ok(value.to_owned());
-            }
-        }
-
-        return Err(
-            "Request for verification token did not return a __RequestVerificationToken cookie"
-                .to_owned(),
-        );
-    }
-
-    pub fn get_verification_token_cookie(&mut self, url: String) -> Result<String, String> {
-        Ok(Cookie::new(
-            "__RequestVerificationToken",
-            self.get_verification_token(url)?.to_string(),
-        )
-        .to_string())
-    }
-}
+use std::{collections::HashMap, env};
+
+use ureq::Cookie;
+
+use ureq::Cookie;
+
+use crate::roblox_api::INVALID_API_KEY_HELP;
+
+pub enum AuthType {
+    ApiKey,
+    Cookie,
+    CookieAndCsrfToken,
+    CookieAndCsrfTokenAndVerificationToken,
+}
+
+pub trait RequestExt {
+    fn set_auth(self, auth_type: AuthType, auth: &mut RobloxAuth) -> Result<ureq::Request, String>;
+}
+
+impl RequestExt for ureq::Request {
+    fn set_auth(self, auth_type: AuthType, auth: &mut RobloxAuth) -> Result<ureq::Request, String> {
+        match auth_type {
+            AuthType::ApiKey => Ok(self.set("x-api-key", &auth.get_api_key()?)),
+            AuthType::Cookie => Ok(self.set("cookie", &auth.get_roblosecurity_cookie()?)),
+            AuthType::CookieAndCsrfToken => Ok(self
+                .set("cookie", &auth.get_roblosecurity_cookie()?)
+                .set("x-csrf-token", &auth.get_csrf_token()?)),
+            AuthType::CookieAndCsrfTokenAndVerificationToken => {
+                let url = self.url().to_owned();
+                Ok(self
+                    .set(
+                        "cookie",
+                        &format!(
+                            "{}; {}",
+                            auth.get_roblosecurity_cookie()?,
+                            auth.get_verification_token_cookie(url)?
+                        ),
+                    )
+                    .set("x-csrf-token", &auth.get_csrf_token()?))
+            }
+        }
+    }
+}
+
+#[derive(Default)]
+pub struct RobloxAuth {
+    api_key: Option<String>,
+    roblosecurity: Option<String>,
+    csrf_token: Option<String>,
+    verification_tokens: HashMap<String, String>,
+}
+
+impl RobloxAuth {
+    pub fn new() -> Self {
+        Default::default()
+    }
+
+    pub fn get_api_key(&mut self) -> Result<String, String> {
+        if self.api_key.is_none() {
+            let var = match env::var("ROBLOX_API_KEY") {
+                Ok(v) => v,
+                Err(_) => return Err(INVALID_API_KEY_HELP.to_owned()),
+            };
+            self.api_key = Some(var);
+        }
+        Ok(self.api_key.clone().unwrap())
+    }
+
+    pub fn get_roblosecurity(&mut self) -> Result<String, String> {
+        if self.roblosecurity.is_none() {
+            let var = match env::var("ROBLOSECURITY") {
+                Ok(v) => v,
+                Err(_) => {
+                    return Err("Please check your ROBLOSECURITY environment variable".to_owned())
+                }
+            };
+            self.roblosecurity = Some(var);
+        }
+        Ok(self.roblosecurity.clone().unwrap())
+    }
+
+    pub fn get_roblosecurity_cookie(&mut self) -> Result<String, String> {
+        Ok(Cookie::new(".ROBLOSECURITY", self.get_roblosecurity()?).to_string())
+    }
+
+    pub fn get_csrf_token(&mut self) -> Result<String, String> {
+        if self.csrf_token.is_none() {
+            let res = ureq::post("https://auth.roblox.com")
+                .set_auth(AuthType::Cookie, self)?
+                .send_string("");
+            self.csrf_token = match res {
+                Ok(_) => {
+                    return Err("Request for csrf token returned 200 (expected 403)".to_owned())
+                }
+                Err(ureq::Error::Status(_code, response)) => match response.status() {
+                    403 => Some(
+                        response
+                            .header("x-csrf-token")
+                            .map(|v| v.to_owned())
+                            .ok_or_else(|| {
+                                "Request for csrf token did not return an x-csrf-token header"
+                                    .to_owned()
+                            })?,
+                    ),
+                    status => {
+                        return Err(format!(
+                            "Request for csrf token returned {} (expected 403)",
+                            status
+                        ))
+                    }
+                },
+                Err(e) => return Err(format!("Request for csrf token failed: {}", e)),
+            };
+        }
+        Ok(self.csrf_token.clone().unwrap())
+    }
+
+    pub fn get_verification_token(&mut self, url: String) -> Result<String, String> {
+        if let Some(verification_token) = self.verification_tokens.get(&url) {
+            return Ok(verification_token.to_owned());
+        }
+
+        let res = ureq::get(&url)
+            .set_auth(AuthType::CookieAndCsrfToken, self)?
+            .send_string("");
+
+        let response = match res {
+            Ok(response) => response,
+            Err(ureq::Error::Status(_code, response)) => response,
+            Err(e) => return Err(format!("Request for verification token failed: {}", e)),
+        };
+
+        let cookies = response.all("set-cookie");
+        for cookie in cookies {
+            let cookie = Cookie::parse(cookie).map_err(|e| {
+                format!(
+                    "Request for verification token's set-cookie header could not be parsed: {}",
+                    e
+                )
+            })?;
+
+            if let ("__RequestVerificationToken", value) = cookie.name_value() {
+                self.verification_tokens
+                    .insert(url.clone(), value.to_owned());
+                return Ok(value.to_owned());
+            }
+        }
+
+        return Err(
+            "Request for verification token did not return a __RequestVerificationToken cookie"
+                .to_owned(),
+        );
+    }
+
+    pub fn get_verification_token_cookie(&mut self, url: String) -> Result<String, String> {
+        Ok(Cookie::new(
+            "__RequestVerificationToken",
+            self.get_verification_token(url)?.to_string(),
+        )
+        .to_string())
+    }
+}